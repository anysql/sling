--- conflicted
+++ resolved
@@ -39,11 +39,7 @@
 
 ![input flow](flowin.svg)
 
-<<<<<<< HEAD
-The graph only shows the input and output variables (gren and blue), and the
-=======
 The graph only shows the input and output variables (green and blue), and the
->>>>>>> 523f73f0
 global variables (rectangles), but does not show the intermediate variables
 between the tensor operations. The softmax is also expanded into more basic
 operations, i.e.:
@@ -68,11 +64,7 @@
 
 The weights in W and b can be initialized from NumPy arrays or any other
 objects that support the
-<<<<<<< HEAD
-[Python bufffer protocol](https://docs.python.org/2/c-api/buffer.html):
-=======
 [Python buffer protocol](https://docs.python.org/2/c-api/buffer.html):
->>>>>>> 523f73f0
 
 ```python
 # Initialize weights.
