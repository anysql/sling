# SLING Wikipedia and Wikidata processing

SLING has a task processing pipeline for downloading and processing
[Wikipedia](https://www.wikipedia.org/) and [Wikidata](https://www.wikidata.org)
dumps. All Wikipedia pages and the Wikidata knowledge base are freely
available as dump files from [Wikimedia](https://www.wikimedia.org/). These
dumps are processed using the SLING workflow task system to convert the dumps
into SLING frame format.

## Processing overview

![SLING Wikipedia and Wikidata processing flow.](wikiflow.svg)

The Wiki processing pipeline performs the following tasks:

  * Download Wikidata and Wikpedia dumps
  * Import Wikidata dump (`wikidata-import`)
  * Import Wikipedia dump(s) (`wikipedia-import`)
  * Construct mapping from Wikipedia to Wikidata (`wikipedia-mapping`)
  * Wikipedia parsing (`wikipedia-parsing`)
  * Extract link graph from Wikipedia and Wikidata (`wiki-link`)
  * Merging of Wikipedia categories across languages (`category-merging`)
  * Inversion of category membership graph (`category-inversion`)
  * Fusing information about items to produce final item frame (`item-fusing`)
  * Build frame store with knowledge base (`knowledge-base`)
  * Extract and select aliases for entities from Wikidata and Wikipedia (`name-extraction`)
  * Build name table for searching for entities (`name-table`)
  * Build phrase table for matching phrases in text to entities (`phrase-table`)

After [installing and building SLING](install.md), the `./run.sh` script can be
used for running the pipeline:
```
./run.sh --help
```

## Download dumps

First, the Wikipedia and Wikidata dumps need to be downloaded:
```
./run.sh --download_wikidata --download_wikipedia
```
These dumps are large, so it might take a while to download.
For example, Wikidata and just the English Wikipedia dumps together take up ~70GB space, so make
sure that you have enough disk space. Additionally, you can control
the download with the following flags:

  * `--wikipedia YYYYMMDD`
    Specifies the version of the [Wikipedia dump](https://dumps.wikimedia.org/enwiki/).
    If this is not specified, the latest version available is used.
  * `--wikidata YYYYMMDD`
    Specifies the version of the [Wikidata dump](https://dumps.wikimedia.org/wikidatawiki/entities/).
    If this is not specified, the latest version available is used.
  * `--overwrite`
    Allows existing local files to be overwritten when downloading new dump
    files.
  * `--language LANG`
    Specifies the language for Wikipedia. The default is `en` (English).
  * `--languages LANG,...`
    Specifies a list of language for Wikipedia. If `ALL` is specified, the
    12 "sanctioned" languages are downloaded (en,da,sv,no,de,fr,es,it,nl,pt,pl,fi).

This will put the Wikipedia dump into `local/data/corpora/wikipedia` and
the Wikidata dump into `local/data/corpora/wikipedia`. After the dumps have been
downloaded, the remaining processing pipeline can be executed in one go:
```
./run.sh --build_wiki
```
This is equivalent to running each of the step separately:
```
./run.sh --import_wikidata
         --import_wikipedia
         --parse_wikipedia
         --extract_wikilinks
         --merge_categories
         --invert_categories
         --fuse_items
         --build_kb
         --extract_names
         --build_nametab
         --build_phrasetab
```

The `--language LANG` flag can be used for selecting the language for Wikipedia,
and the `--languages LANG,...` flag can be used for processing multiple
Wikipedias in parallel.

If you have the `lbzip2` utility installed, you can speed up the import of
Wikidata by using the `--lbzip2` flag. This will use `lbzip2` to do
decompression of the Wikidata dump in parallel.

The `build_wiki` pipeline needs a lot of temporary disk space to store
intermediate outputs. By default it uses the `TMPDIR` environment variable,
defaulting to `/tmp`. So please ensure that this folder is on a partition with
enough space.
```
export TMPDIR=<folder on partition with lots of space>
./run.sh --build_wiki
```

## Wikidata import

The Wikidata dump contains _entities_ for all the items in the knowledge base
in [WikiData JSON format](https://www.mediawiki.org/wiki/Wikibase/DataModel/JSON).
The `wikidata-import` task reads these and convert them into SLING frame format
and stores these in a record file set. This also outputs the [schema](https://www.mediawiki.org/wiki/Wikibase/DataModel)
for the Wikidata properties in SLING frame schema format. After this, the
`wikipedia-mapping` task produces a frame store that maps from Wikipedia article
ids to Wikidata QIDs.

This is an example of the SLING frame for Wikidata item [Q2534120](https://www.wikidata.org/wiki/Q2534120):
```
Q2534120: {
  =Q2534120
  :/w/item
  name: "Annette Vadim"
  description: "Danish actress"
  alias: { name: "Annette Strøyberg" lang: /lang/pl sources: 2 }
  alias: { name: "Annette Stroyberg" lang: /lang/pl sources: 4 }
  alias: { name: "Annette Vadim" lang: /lang/pl sources: 4 }
  alias: { name: "Annette Strøyberg" lang: /lang/sv sources: 2 }
  alias: { name: "Annette Vadim" lang: /lang/sv sources: 4 }
  alias: { name: "Annette Ströyberg" lang: /lang/sv sources: 4 }
  alias: { name: "Annette Stroyberg" lang: /lang/sv sources: 4 }
  alias: { name: "Ströyberg" lang: /lang/sv sources: 4 }
  alias: { name: "Annette Strøyberg" lang: /lang/da sources: 2 }
  alias: { name: "Annette Stroyberg" lang: /lang/de sources: 2 }
  alias: { name: "Annette Vadim" lang: /lang/de sources: 4 }
  alias: { name: "Annette Susanne Strøyberg" lang: /lang/de sources: 4 }
  alias: { name: "Annette Stroyberg" lang: /lang/fr sources: 2 }
  alias: { name: "Annette Vadim" lang: /lang/fr sources: 4 }
  alias: { name: "Annette Ströyberg" lang: /lang/fr sources: 4 }
  alias: { name: "Annette Vadim" lang: /lang/es sources: 2 }
  alias: { name: "Annette Vadim" lang: /lang/en sources: 2 }
  alias: { name: "Annette Strøyberg" lang: /lang/it sources: 2 }
  alias: { name: "Annette Stroyberg" lang: /lang/it sources: 4 }
  alias: { name: "Annette Vadim" lang: /lang/it sources: 4 }
  alias: { name: "Annette Vadim" lang: /lang/nl sources: 2 }
  P26: {
    +Q383420
    P580: 1958
    P582: 1960
  }
  P21: Q6581072
  P40: Q5120414
  P214: "86528453"
  P569: 19361207
  P570: 20051212
  P31: Q5
  P19: Q26503
  P20: Q1748
  P345: "nm0883006"
  P646: "/m/02glbs"
  P27: Q35
  P268: "11957641t"
  P106: Q33999
  P106: Q4610556
  P735: Q18071263
  P213: "0000 0001 1476 8406"
  P269: "078776252"
  P1412: Q150
  P2163: "1556884"
  P2626: "226354"
  P227: "131987054"
  P2168: "247680"
  P2435: "496940"
  P2605: "79635"
  P2639: "4e701a210b1644db8c1758f49a8735b8"
  P1266: "8707"
  P2019: "p120187"
  P2604: "431759"
  P2387: "935189"
  P1196: Q3739104
  P244: "no00052596"
  P3430: "w64756mx"
  P3786: "11568"
  P2949: "Strøyberg-5"
  /w/item/wikipedia: {
    /lang/pl: /wp/pl/Annette_Strøyberg
    /lang/sv: /wp/sv/Annette_Strøyberg
    /lang/da: /wp/da/Annette_Strøyberg
    /lang/de: /wp/de/Annette_Stroyberg
    /lang/fr: /wp/fr/Annette_Stroyberg
    /lang/en: /wp/en/Annette_Stroyberg
    /lang/it: /wp/it/Annette_Strøyberg
  }
}
```

The item frame contains the id, name and optionally description of the item.
An `alias` is generated for each label and alias for the item. The
`/w/item/wikipedia` contains the ids for each of the Wikipedia pages for the
item in different languages. One frame slot is added for each Wikidata
_statement_ for the item, e.g.
```
  P27: Q35
```
means [country of citizenship](https://www.wikidata.org/wiki/Property:P27) is
[Denmark](https://www.wikidata.org/wiki/Q35). Qualified statements are output
using '+' notation, e.g.
```
  P26: {
    +Q383420
    P580: 1958
    P582: 1960
  }
```
means [spouse](https://www.wikidata.org/wiki/Property:P26) is
[Roger Vadim](https://www.wikidata.org/wiki/Q383420) with
[start time](https://www.wikidata.org/wiki/Property:P580) 1958 and
[end time](https://www.wikidata.org/wiki/Property:P582) 1960.

Schema frames for Wikidata properties are encoded in a similar format:
```
P27: {
  =P27
  :/w/property
  name: "country of citizenship"
  description: "the object is a country that recognizes the subject as its citizen"
  source: /w/entity
  target: /w/item
  P31: Q18608871
  P1647: P17
  ...
}
```

## Wikipedia import and parsing

In contrast to Wikidata, the Wikipedia dumps are language-dependent, and there
is one dump per language. By default, the English Wikipedia is used, but
multiple Wikipedias in different languages can be processed by the SLING wiki
processing pipeline by using the `--languages` flag.

The `wikipedia-import` task reads the Wikipedia dump and converts it into
Wikipedia articles, redirects, and categories. The Wikipedia dumps are stored
in [XML format](https://en.wikipedia.org/wiki/Help:Export) with the text of
each page encoded in [Wiki Markup Language](https://en.wikipedia.org/wiki/Wikipedia:Wiki_Markup_Language).
The `wikipedia-parsing` task takes these plus the Wikidata mapping and parses
the documents into SLING document format. All the links in the Wikipedia
articles are converted to Wikidata QIDs, and redirects are resolved to the target
entity. The Wikipedia parser also outputs aliases from anchor text in the
articles.

Parsed [Wikipedia document](https://en.wikipedia.org/wiki/Annette_Stroyberg) for Wikidata item Q2534120:
```
Q2534120: {
  =/wp/en/Annette_Stroyberg
  :/wp/page
  /wp/page/pageid: 488963
  /wp/page/title: "Annette Stroyberg"
  lang: /lang/en
  /wp/page/text: "{{Use dmy dates|date=January 2014}}\n{{Infobox person\n|..."
  /wp/page/item: Q2534120
  :document
  url: "http://en.wikipedia.org/wiki/Annette_Stroyberg"
  title: "Annette Stroyberg"
  text: "<b>Annette Strøyberg</b> (7 December 1936  – 12 December 2005) was a Danish actress..."
  tokens: [{=#1
    start: 3
    size: 7
  }, {=#2
    start: 11
    size: 10
  }, {=#3
    start: 26
  }
  ...
  ]
  mention: {=#401
    :/wp/link
    begin: 13
    name: "Danish"
    evokes: Q35
  }
  mention: {=#402
    :/wp/link
    begin: 14
    name: "actress"
    evokes: Q33999
  }
  mention: {=#403
    :/wp/link
    begin: 19
    length: 3
    name: "Les Liaisons Dangereuses"
    evokes: Q1498136
  }
  mention: {=#404
    :/wp/link
    begin: 34
    length: 2
    name: "Roger Vadim"
    evokes: Q383420
  }
  ...
  /wp/page/category: Q6135380
  /wp/page/category: Q6547526
  /wp/page/category: Q7482274
  /wp/page/category: Q8362270
}
```

# Item fusing and knowledge base

Once the Wikipedia documents have been parsed for all the languages you need,
the information from these documents are collected into a Wikipedia item for
each entity.

All the links in the Wikipedia documents are collected and turned into a link
graph that is stored in the `/w/item/links` property for each item. The link
graph is built over all the Wikipedias being processed. The fan-in,
i.e. the number of links to the item, is also computed and stored in the
<<<<<<< HEAD
`/w/item/popularity` property. Tge popularity count also includes the number of
times the item is a fact taget in other items.
=======
`/w/item/popularity` property. The popularity count also includes the number of
times the item is a fact target in other items.
>>>>>>> 93541e95

Wikipedia categories are collected from Wikipedia documents in the
`category-merging` task and the category membership graph is inverted in the
`category-inversion` task, adding all the members of each category to the item
for these categories.

The alias counts across all languages are used for computing an item popularity
score for each item.

The Wikipedia items are consolidated with the Wikidata items in the
`item-fusing` task into the final items. These are then used in the
`knowledge-base`task for building a knowledge base repository, which can be
loaded into memory.

# Name and phrase tables

The aliases extracted from the parsed Wikipedia documents and Wikidata are
consolidated to a set of aliases for each entity in the knowledge base in the
`name-extraction` task. This alias table is used for producing a name table
repository (`name-table` task) which contains all the (normalized) alias phrases
in alphabetical order. This is useful for incremental entity name search used by
the knowledge base browser.

The `phrase-table` task creates a phrase table repository which can be used for
[fast retrieval of all entities](pyapi.md#phrase-tables) having a (normalized)
alias matching a phrase.

# Browsing the knowledge base

After the wiki processing pipeline has been run, you can use the knowledge base
browser for viewing the information in the knowledge base:
```
bazel build -c opt sling/nlp/kb:knowledge-server
bazel-bin/sling/nlp/kb/knowledge-server
```
If you point your browser at [http://localhost:8080/kb](http://localhost:8080/kb),
you can search for entities by name or id:

![SLING knowledge base browser.](kb-browser.png)

# Data sets

The Wiki processing pipeline produces the following data sets in
`local/data/e/wiki`:

  * `wikidata-items-?????-of-?????.rec` (produced by `wikidata-import` task)
  * `properties.rec` (produced by `wikidata-import` task)
  * `wikipedia-items.rec` (produced by `category-merging` task)
  * `wikipedia-members.rec` (produced by `category-inversion` task)
  * `links-?????-of-?????.rec` (produced by `link-graph` task)
  * `fanin.rec` (produced by `link-graph` task)
  * `items-?????-of-?????.rec` (produced by `item-fusing` task)
  * `kb.sling` (produced by `knowledge-base` task)

For each language, the following data sets are produced:

  * `<lang>/articles-?????-of-?????.rec` (produced by `wikipedia-import` task)
  * `<lang>/redirects.sling` (produced by `wikipedia-import` task)
  * `<lang>/categories-?????-of-?????.rec` (produced by `wikipedia-import` task)
  * `<lang>/mapping.sling` (produced by `wikipedia-mapping` task)
  * `<lang>/documents-?????-of-?????.rec` (produced by `wikipedia-parsing` task)
  * `<lang>/category-documents-?????-of-?????.rec` (produced by `wikipedia-parsing` task)
  * `<lang>/aliases-?????-of-?????.rec` (produced by `wikipedia-parsing` task)
  * `<lang>/names-?????-of-?????.rec` (produced by `name-extraction` task)
  * `<lang>/name-table.repo` (produced by `name-table` task)
  * `<lang>/phrase-table.repo` (produced by `phrase-table` task)
<|MERGE_RESOLUTION|>--- conflicted
+++ resolved
@@ -310,13 +310,8 @@
 graph that is stored in the `/w/item/links` property for each item. The link
 graph is built over all the Wikipedias being processed. The fan-in,
 i.e. the number of links to the item, is also computed and stored in the
-<<<<<<< HEAD
-`/w/item/popularity` property. Tge popularity count also includes the number of
-times the item is a fact taget in other items.
-=======
 `/w/item/popularity` property. The popularity count also includes the number of
 times the item is a fact target in other items.
->>>>>>> 93541e95
 
 Wikipedia categories are collected from Wikipedia documents in the
 `category-merging` task and the category membership graph is inverted in the
