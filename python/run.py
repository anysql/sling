#!/usr/bin/python2.7
# Copyright 2017 Google Inc.
#
# Licensed under the Apache License, Version 2.0 (the "License");
# you may not use this file except in compliance with the License.
# You may obtain a copy of the License at
#
#     http:#www.apache.org/licenses/LICENSE-2.0
#
# Unless required by applicable law or agreed to in writing, software
# distributed under the License is distributed on an "AS IS" BASIS,
# WITHOUT WARRANTIES OR CONDITIONS OF ANY KIND, either express or implied.
# See the License for the specific language governing permissions and
# limitations under the License.

"""Run SLING processing"""

import sling
import sling.flags as flags
import sling.log as log
import sling.task.corpora as corpora
import sling.task.download as download
import sling.task.wiki as wiki
import sling.task.embedding as embedding
import sling.task.workflow as workflow

# Command-line flags.
flags.define("--download_wikidata",
             help="download wikidata dump",
             default=False,
             action='store_true')

flags.define("--download_wikipedia",
             help="download wikipedia dump(s)",
             default=False,
             action='store_true')

flags.define("--import_wikidata",
             help="convert wikidata to sling format",
             default=False,
             action='store_true')

flags.define("--import_wikipedia",
             help="convert wikidata dump(s) to sling format",
             default=False,
             action='store_true')

flags.define("--parse_wikipedia",
             help="parse wikipedia(s)",
             default=False,
             action='store_true')

flags.define("--merge_categories",
             help="merge categories for Wikipedias into items",
             default=False,
             action='store_true')

flags.define("--invert_categories",
             help="invert categories from item categories to category members",
             default=False,
             action='store_true')

flags.define("--fuse_items",
             help="fuse items from wikidata and wikipedia",
             default=False,
             action='store_true')

flags.define("--build_kb",
             help="build knowledge base",
             default=False,
             action='store_true')

flags.define("--extract_names",
             help="extract names for items",
             default=False,
             action='store_true')

flags.define("--build_nametab",
             help="build name table",
             default=False,
             action='store_true')

flags.define("--build_phrasetab",
             help="build name table",
             default=False,
             action='store_true')

flags.define("--extract_vocabulary",
             help="extract vocabulary for word embeddings",
             default=False,
             action='store_true')

flags.define("--build_wiki",
             help="run all workflow for building knowledge base",
             default=False,
             action='store_true')

flags.define("--train_word_embeddings",
             help="train word embeddings",
             default=False,
             action='store_true')

flags.define("--extract_fact_lexicon",
             help="extract fact and category lexicons",
             default=False,
             action='store_true')

flags.define("--extract_facts",
<<<<<<< HEAD
             help="extract fact from knowledge base",
=======
             help="extract facts from knowledge base",
>>>>>>> 3026c2dc
             default=False,
             action='store_true')

flags.define("--train_fact_embeddings",
             help="train fact and category embeddings",
             default=False,
             action='store_true')

flags.define("--dryrun",
             help="build worflows but do not run them",
             default=False,
             action='store_true')

flags.define("--monitor",
             help="port number for task monitor (0 means no monitor)",
             default=6767,
             type=int,
             metavar="PORT")

flags.define("--logdir",
             help="directory where workflow logs are stored",
             default="local/logs",
             metavar="DIR")

def run_workflow(wf):
  # In dryrun mode the workflow is just dumped without running it.
  if flags.arg.dryrun:
    print wf.wf.dump()
    return

  # Start workflow.
  log.info("start workflow")
  wf.wf.start()

  # Wait until workflow completes. Poll every second to make the workflow
  # interruptible.
  done = False
  while not done: done = wf.wf.wait(1000)

def download_corpora():
  if flags.arg.download_wikidata or flags.arg.download_wikipedia:
    wf = download.DownloadWorkflow("wiki-download")

    # Download wikidata dump.
    if flags.arg.download_wikidata:
      wf.download_wikidata()

    # Download wikipedia dumps.
    if flags.arg.download_wikipedia:
      for language in flags.arg.languages:
        wf.download_wikipedia(language=language)

    run_workflow(wf)

def import_wiki():
  if flags.arg.import_wikidata or flags.arg.import_wikipedia:
    wf = wiki.WikiWorkflow("wiki-import")
    # Import wikidata.
    if flags.arg.import_wikidata:
      log.info("Import wikidata")
      wf.wikidata()

    # Import wikipedia(s).
    if flags.arg.import_wikipedia:
      for language in flags.arg.languages:
        log.info("Import " + language + " wikipedia")
        wf.wikipedia(language=language)

    run_workflow(wf)

def parse_wikipedia():
  # Convert wikipedia pages to SLING documents.
  if flags.arg.parse_wikipedia:
    for language in flags.arg.languages:
      log.info("Parse " + language + " wikipedia")
      wf = wiki.WikiWorkflow(language + "-wikipedia-parsing")
      wf.parse_wikipedia(language=language)
      run_workflow(wf)

def fuse_items():
  # Merge categories from wikipedias.
  if flags.arg.merge_categories:
    log.info("Merge wikipedia categories")
    wf = wiki.WikiWorkflow("category-merging")
    wf.merge_wikipedia_categories()
    run_workflow(wf)

  # Invert categories.
  if flags.arg.invert_categories:
    log.info("Invert categories")
    wf = wiki.WikiWorkflow("category-inversion")
    wf.invert_wikipedia_categories()
    run_workflow(wf)

  # Fuse items.
  if flags.arg.fuse_items:
    log.info("Fuse items")
    wf = wiki.WikiWorkflow("fuse-items")
    wf.fuse_items()
    run_workflow(wf)


def build_knowledge_base():
  # Build knowledge base repository.
  if flags.arg.build_kb:
    log.info("Build knowledge base repository")
    wf = wiki.WikiWorkflow("knowledge-base")
    wf.build_knowledge_base()
    run_workflow(wf)

  # Extract item names from wikidata and wikipedia.
  if flags.arg.extract_names:
    for language in flags.arg.languages:
      log.info("Extract " + language + " names")
      wf = wiki.WikiWorkflow(language + "-name-extraction")
      wf.extract_names(language=language)
      run_workflow(wf)

  # Build name table.
  if flags.arg.build_nametab:
    for language in flags.arg.languages:
      log.info("Build " + language + " name table")
      wf = wiki.WikiWorkflow(language + "-name-table")
      wf.build_name_table(language=language)
      run_workflow(wf)

  # Build phrase table.
  if flags.arg.build_phrasetab:
    for language in flags.arg.languages:
      log.info("Build " + language + " phrase table")
      wf = wiki.WikiWorkflow(language + "-phrase-table")
      wf.build_phrase_table(language=language)
      run_workflow(wf)

def train_embeddings():
  # Extract vocabulary for word embeddings.
  if flags.arg.extract_vocabulary:
    for language in flags.arg.languages:
      log.info("Extract " + language + " vocabulary")
      wf = embedding.EmbeddingWorkflow(language + "-vocabulary")
      wf.extract_vocabulary(language=language)
      run_workflow(wf)

  # Train word embeddings.
  if flags.arg.train_word_embeddings:
    for language in flags.arg.languages:
      log.info("Train " + language + " word embeddings")
      wf = embedding.EmbeddingWorkflow(language + "-word-embeddings")
      wf.train_word_embeddings(language=language)
      run_workflow(wf)

  # Extract vocabulary for fact and category embeddings.
  if flags.arg.extract_fact_lexicon:
<<<<<<< HEAD
      log.info("Extract fact and category lexicons")
      wf = embedding.EmbeddingWorkflow("fact-lexicon")
      wf.extract_fact_lexicon()
      run_workflow(wf)

  # Extract facts from knowledge base.
  if flags.arg.extract_facts:
      log.info("Extract facts from knowledge base")
      wf = embedding.EmbeddingWorkflow("fact-extraction")
      wf.extract_facts()
      run_workflow(wf)

  # Train fact and category embeddings.
  if flags.arg.train_fact_embeddings:
      log.info("Train fact and category embeddings")
      wf = embedding.EmbeddingWorkflow("fact-embeddings")
      wf.train_fact_embeddings()
      run_workflow(wf)
=======
    log.info("Extract fact and category lexicons")
    wf = embedding.EmbeddingWorkflow("fact-lexicon")
    wf.extract_fact_lexicon()
    run_workflow(wf)

  # Extract facts from knowledge base.
  if flags.arg.extract_facts:
    log.info("Extract facts from knowledge base")
    wf = embedding.EmbeddingWorkflow("fact-extraction")
    wf.extract_facts()
    run_workflow(wf)

  # Train fact and category embeddings.
  if flags.arg.train_fact_embeddings:
    log.info("Train fact and category embeddings")
    wf = embedding.EmbeddingWorkflow("fact-embeddings")
    wf.train_fact_embeddings()
    run_workflow(wf)
>>>>>>> 3026c2dc


if __name__ == '__main__':
  # Parse command-line arguments.
  flags.parse()

  if flags.arg.build_wiki:
    flags.arg.import_wikidata = True
    flags.arg.import_wikipedia = True
    flags.arg.parse_wikipedia = True
    flags.arg.merge_categories = True
    flags.arg.invert_categories = True
    flags.arg.fuse_items = True
    flags.arg.build_kb = True
    flags.arg.extract_names = True
    flags.arg.build_nametab = True
    flags.arg.build_phrasetab = True

  # Start task monitor.
  if flags.arg.monitor > 0: workflow.start_monitor(flags.arg.monitor)

  # Run workflows.
  download_corpora()
  import_wiki()
  parse_wikipedia()
  fuse_items()
  build_knowledge_base()
  train_embeddings()

  # Stop task monitor.
  if flags.arg.monitor > 0: workflow.stop_monitor()
  workflow.save_workflow_log(flags.arg.logdir)

  # Done.
  log.info("Done")<|MERGE_RESOLUTION|>--- conflicted
+++ resolved
@@ -106,11 +106,7 @@
              action='store_true')
 
 flags.define("--extract_facts",
-<<<<<<< HEAD
-             help="extract fact from knowledge base",
-=======
              help="extract facts from knowledge base",
->>>>>>> 3026c2dc
              default=False,
              action='store_true')
 
@@ -264,26 +260,6 @@
 
   # Extract vocabulary for fact and category embeddings.
   if flags.arg.extract_fact_lexicon:
-<<<<<<< HEAD
-      log.info("Extract fact and category lexicons")
-      wf = embedding.EmbeddingWorkflow("fact-lexicon")
-      wf.extract_fact_lexicon()
-      run_workflow(wf)
-
-  # Extract facts from knowledge base.
-  if flags.arg.extract_facts:
-      log.info("Extract facts from knowledge base")
-      wf = embedding.EmbeddingWorkflow("fact-extraction")
-      wf.extract_facts()
-      run_workflow(wf)
-
-  # Train fact and category embeddings.
-  if flags.arg.train_fact_embeddings:
-      log.info("Train fact and category embeddings")
-      wf = embedding.EmbeddingWorkflow("fact-embeddings")
-      wf.train_fact_embeddings()
-      run_workflow(wf)
-=======
     log.info("Extract fact and category lexicons")
     wf = embedding.EmbeddingWorkflow("fact-lexicon")
     wf.extract_fact_lexicon()
@@ -302,7 +278,6 @@
     wf = embedding.EmbeddingWorkflow("fact-embeddings")
     wf.train_fact_embeddings()
     run_workflow(wf)
->>>>>>> 3026c2dc
 
 
 if __name__ == '__main__':
