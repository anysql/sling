// Copyright 2017 Google Inc.
//
// Licensed under the Apache License, Version 2.0 (the "License");
// you may not use this file except in compliance with the License.
// You may obtain a copy of the License at
//
//     http://www.apache.org/licenses/LICENSE-2.0
//
// Unless required by applicable law or agreed to in writing, software
// distributed under the License is distributed on an "AS IS" BASIS,
// WITHOUT WARRANTIES OR CONDITIONS OF ANY KIND, either express or implied.
// See the License for the specific language governing permissions and
// limitations under the License.

#include "sling/myelin/kernel/arithmetic.h"

#include <math.h>
#include <map>
#include <set>
#include <string>
#include <unordered_map>
#include <utility>
#include <vector>

#include "sling/base/logging.h"
#include "sling/base/types.h"
#include "sling/myelin/compute.h"
#include "sling/myelin/express.h"
#include "sling/myelin/macro-assembler.h"
#include "sling/myelin/generator/elementwise.h"
#include "sling/myelin/generator/expression.h"

#define __ masm->

namespace sling {
namespace myelin {

using namespace jit;

// Mapping from flow variables to expression variables.
typedef std::map<Flow::Variable *, Express::Var *> VarMap;

// Convert operation type to expression op.
static Express::OpType OpType(const string &op) {
  // Operations that can be fused into Calculate operations.
  static std::unordered_map<string, Express::OpType> ops {
    {"Add", Express::ADD},
    {"Sub", Express::SUB},
    {"Mul", Express::MUL},
    {"Div", Express::DIV},
    {"RealDiv", Express::DIV},
    {"Minimum", Express::MIN},
    {"Maximum", Express::MAX},

    {"Log", Express::LOG},
    {"Exp", Express::EXP},
    {"Sigmoid", Express::SIGMOID},
    {"Tanh", Express::TANH},

    {"Neg", Express::NEG},
    {"Abs", Express::ABS},
    {"Relu", Express::RELU},
    {"ReluGrad", Express::RELUGRAD},
    {"Softsign", Express::SOFTSIGN},
    {"Softplus", Express::SOFTPLUS},
    {"LogSigmoid", Express::LOGSIGMOID},
    {"Reciprocal", Express::RECIPROCAL},
    {"Square", Express::SQUARE},
    {"Sqrt", Express::SQRT},
  };

  auto f = ops.find(op);
  return f == ops.end() ? Express::INVALID : f->second;
}

// Check if operation is a candidate for Calculate ops.
static bool IsCalculateOp(Flow::Operation *op) {
  return op->type == "Calculate" || OpType(op->type) != Express::INVALID;
}

// Check if operation is an assignment op.
static bool IsAssignmentOp(Flow::Operation *op) {
  return op->type == "Assign";
}

// Initialize expression for flow operation.
static void InitExpression(Flow::Operation *op, Express *expr, bool expand) {
  if (op->type == "Calculate") {
    // Build expression from expression recipe attribute on op.
    const string &recipe = op->GetAttr("expr");
    if (!recipe.empty()) expr->Parse(recipe, expand);
  } else if (op->type == "Assign") {
    const string &recipe = op->GetAttr("expr");
    expr->Parse(recipe.empty() ? "@0=Id(%1)" : recipe, expand);
  } else {
    // Add op with inputs and output.
    CHECK_EQ(op->outdegree(), 1);
    std::vector<Express::Var *> args(op->indegree());
    for (int i = 0; i < op->indegree(); ++i) {
      args[i] = expr->Variable(Express::INPUT, i);
    }
    Express::Op *func = expr->Function(OpType(op->type), args, expand);
    func->Assign(expr->Variable(Express::OUTPUT, 0));
    expr->CompactTempVars();
  }

  // Mark constant and scalar inputs.
  for (int i = 0; i < op->indegree(); ++i) {
    auto *input = op->inputs[i];
    if (input->elements() == 1) {
      int const_id = -1;
      if (input->constant()) {
        if (input->type == DT_FLOAT) {
          float value = *reinterpret_cast<const float *>(input->data);
          if (value == 0.0) {
            const_id = Express::ZERO;
          } else if (value == 1.0) {
            const_id = Express::ONE;
          } else if (value == 0.5) {
            const_id = Express::HALF;
          } else if (value == 2.0) {
            const_id = Express::TWO;
          } else if (value == -1.0) {
            const_id = Express::N1;
          }
        }
      }
      auto *var = expr->Variable(Express::INPUT, i);
      if (const_id != -1) {
        var->type = Express::NUMBER;
        var->id = const_id;
      } else if (input->constant()) {
        var->type = Express::CONST;
      } else {
        var->single = true;
      }
    }
  }
}

// Initialize expression for step.
void InitExpression(const Step *step, Express *expr, bool expand) {
  if (step->type() == "Calculate") {
    // Build expression from expression recipe attribute on op.
    const string &recipe = step->GetAttr("expr");
    if (!recipe.empty()) expr->Parse(recipe, expand);
  } else if (step->type() == "Assign") {
    const string &recipe = step->GetAttr("expr");
    expr->Parse(recipe.empty() ? "@0=Id(%1)" : recipe, expand);
  } else {
    // Add op with inputs and output.
    CHECK_EQ(step->outdegree(), 1);
    std::vector<Express::Var *> args(step->indegree());
    for (int i = 0; i < step->indegree(); ++i) {
      args[i] = expr->Variable(Express::INPUT, i);
    }
    Express::Op *func = expr->Function(OpType(step->type()), args, expand);
    func->Assign(expr->Variable(Express::OUTPUT, 0));
    expr->CompactTempVars();
  }

  // Mark scalar and constant inputs.
  for (int i = 0; i < step->indegree(); ++i) {
    if (step->input(i)->elements() == 1) {
      Express::Var *var = expr->Variable(Express::INPUT, i);
      if (step->input(i)->constant()) {
        var->type = Express::CONST;
      } else {
        var->single = true;
      }
    }
  }
}

// Expression code generator for element-wise operations.
struct Expression {
  // Initialize expression.
  Expression(const Step *step, MacroAssembler *masm, int spare_regs = 0)
      : index(step, masm) {
    // Determine output type and shape from the first output (or first input
    // for assignment op).
    assign = step->type() == "Assign";
    prototype = assign ? step->input(0) : step->output(0);
    Type type = prototype->type();

    // Compute the maximum common size between inputs and outputs. Scalars are
    // not used for computing the maximum size since these can be broadcast to
    // the vector size.
    int elements = prototype->elements();
    for (auto *input : step->inputs()) {
      if (input->elements() == 1) continue;
      int common = prototype->shape().CommonSize(input->shape());
      if (common < elements) elements = common;
    }

    // Compile expression to be computed.
    InitExpression(step, &expr, true);

    // Clear single flag for scalar ops since broadcasting and hoisting is not
    // needed in this case.
    if (elements == 1) {
      for (auto *v : expr.vars()) v->single = false;
    }

    // Select expression generator.
    generator = ExpressionGenerator::Select(expr, type, elements);
    CHECK(generator != nullptr);

    // Initialize expression and index generators.
    generator->Initialize(expr, type, spare_regs, &index);
  }

  ~Expression() { delete generator; }

  // Allocate registers.
  bool AllocateRegisters() {
    return index.AllocateRegisters();
  }

  // Generate code for expression loop.
  void Generate(MacroAssembler *masm) {
    index.GenerateInit();
    generator->GenerateInit(masm);
    index.GenerateLoopBegin();
    generator->GenerateBody(masm);
    index.GenerateLoopEnd();
  }

  // Compute complexity.
  int64 Complexity() {
    return prototype->shape().elements() * expr.Complexity();
  }

  // Compute how many spare register we have for hoisting constant out of the
  // loop body. This is only done for floating-point operations to avoid
  // register pressure on the regular x64 integer registers which are also
  // used for the loop indexing.
  static int SpareRegs(const Step *step, const Options &options) {
    int spare_regs = 0;
    bool assign = step->type() == "Assign";
    Type type = assign ? step->input(0)->type() : step->output(0)->type();
    if (type == DT_FLOAT || type == DT_DOUBLE) {
      // Perform dry-run to estimate the number of SIMD registers needed.
      MacroAssembler masm(nullptr, 0, options);
      Expression expr(step, &masm, 0);
      CHECK(expr.AllocateRegisters()) << "Register overflow";

      // Count the number of spare SIMD registers.
      while (masm.mm().try_alloc() != -1) spare_regs++;
    }
    return spare_regs;
  }

  // Representative output from expression.
  Tensor *prototype;

  // Expression to be compiled.
  Express expr;

  // Index generator for element-wise operation.
  ElementwiseIndexGenerator index;

  // Code generator for expression.
  ExpressionGenerator *generator;

  // Assignment expression.
  bool assign;
};

// Convert division with constant c to multiplication with constant 1/c to
// take advantage of mul being much faster than div.
class DivToMulTransformer : public Transformer {
 public:
  bool Transform(Flow *flow) override {
    int updates = 0;
    for (Flow::Operation *op : flow->ops()) {
      // Look for Div(x, c) where c is a non-shared scalar float constant.
      if (op->type != "Div" && op->type != "RealDiv") continue;
      if (op->indegree() != 2) continue;
      Flow::Variable *second = op->inputs[1];
      if (second->type != DT_FLOAT || second->elements() != 1) continue;
      if (!second->constant() || second->usages() != 1) continue;

      // Change Div(x,c) to Mul(x,1/c).
      CHECK_EQ(second->size, sizeof(float));
      op->type = "Mul";
      float multiplier = 1.0 / *reinterpret_cast<const float *>(second->data);
      char *buffer = flow->AllocateMemory(sizeof(float));
      *reinterpret_cast<float *>(buffer) = multiplier;
      second->data = buffer;
      updates++;
    }
    return updates > 0;
  }
};

// Convert addition where last term is negated to subtraction.
class AddNegToSubTransformer : public Transformer {
 public:
  bool Transform(Flow *flow) override {
    int updates = 0;
    for (Flow::Operation *op : flow->Find("Neg|1:Add")) {
      Flow::Operation *add = op;
      Flow::Operation *neg = add->inputs[1]->producer;
      if (neg->outputs[0]->usages() == 1) {
        flow->Eliminate(neg);
        add->type = "Sub";
        updates++;
      }
    }
    return updates > 0;
  }
};

// Combine arithmetic operators into expressions that can be computed by a
// Calculate kernel.
class ExpressionTransformer : public Transformer {
 public:
  bool Transform(Flow *flow) override {
    // Make list of ops that can potentially be included in Calculate or
    // Assign op merging.
    std::vector<Flow::Operation *> candidates;
    for (Flow::Operation *op : flow->ops()) {
      if (IsCalculateOp(op) || IsAssignmentOp(op)) {
        if (!op->GetAttr("strict", false)) {
          candidates.push_back(op);
        }
      }
    }

    // Merge calculate ops into assignment.
    int num_combines = 0;
    bool again = true;
    while (again) {
      again = false;
      for (int i = 0; i < candidates.size(); ++i) {
        Flow::Operation *op = candidates[i];
        if (op == nullptr) continue;
        if (!IsAssignmentOp(op)) continue;

        // Check if producer of one of the inputs is a calculate op.
        for (auto *input : op->inputs) {
          Flow::Operation *producer = input->producer;
          if (producer == nullptr) continue;
          if (!IsCalculateOp(producer)) continue;
          if (producer->GetAttr("strict", false)) continue;

          // Assignment must be the sole consumer of all the outputs from the
          // producer.
          bool contained = true;
          for (auto *v : producer->outputs) {
            if (v->usages() != 1 ||v->consumers[0] != op || v->out()) {
              contained = false;
              break;
            }
          }
          if (!contained) continue;

          // Try to combine op with producer.
          if (Combine(flow, producer, op)) {
            // Remove op from candidate list and try again.
            candidates[i] = nullptr;
            num_combines++;
            again = true;
            break;
          }
        }
      }
    }

    // Merge calculate ops.
    again = true;
    while (again) {
      again = false;
      // Merge calculate ops.
      for (int i = 0; i < candidates.size(); ++i) {
        Flow::Operation *op = candidates[i];
        if (op == nullptr) continue;
        if (!IsCalculateOp(op)) continue;

        // Check if producer of one of the inputs is also a candidate.
        for (auto *input : op->inputs) {
          Flow::Operation *producer = input->producer;
          if (producer == nullptr) continue;
          if (!IsCalculateOp(producer)) continue;
          if (producer->GetAttr("strict", false)) continue;

          // Try to combine op with producer.
          if (Combine(flow, producer, op)) {
            // Remove op from candidate list and try again.
            candidates[i] = nullptr;
            num_combines++;
            again = true;
            break;
          }
        }
      }
    }

    return num_combines > 0;
  }

  bool Combine(Flow *flow, Flow::Operation *first, Flow::Operation *second) {
    // Check that ops have the same types and output shapes.
    bool assign = IsAssignmentOp(second);
    if (first->indegree() < 1) return false;
    if (first->outdegree() < 1) return false;
    if (second->indegree() < 1) return false;
    if (!assign && second->outdegree() < 1) return false;
    Flow::Variable *prototype = assign ? first->inputs[0] : first->outputs[0];
    Type type = prototype->type;
    const Shape &shape = prototype->shape;
    for (auto *input : first->inputs) {
      if (input->type != type) return false;
      if (!input->shape.defined()) return false;
      if (!input->shape.IsCompatible(shape)) return false;
    }
    for (auto *input : second->inputs) {
      if (input->type != type) return false;
      if (!input->shape.defined()) return false;
      if (!input->shape.IsCompatible(shape)) return false;
    }
    for (auto *output : first->outputs) {
      if (output->type != type) return false;
      if (!output->shape.defined()) return false;
      if (output->shape != shape) return false;
    }
    for (auto *output : second->outputs) {
      if (output->type != type) return false;
      if (!output->shape.defined()) return false;
      if (output->shape != shape) return false;
    }

    // Check for indirect dependencies between ops.
    for (auto *v : second->inputs) {
      if (v->producer != first && v->DependsOn(first)) return false;
    }

    // Compute fused expression.
    string fused_recipe = FuseExpressions(first, second);

    // Fuse the two ops and set expression recipe for the fused Calculate op.
    Flow::Variable *target = assign ? second->inputs[0] : nullptr;
    Flow::Operation *fused = flow->Fuse(first, second,
                                        assign ? "Assign" : "Calculate",
                                        true);

    // Make sure that the assignment target is still the first input to the
    // combined op.
    if (assign && fused->inputs[0] != target) {
      // Get the input index of the target variable.
      int target_index = fused->InputIndex(target);
      CHECK(target_index != -1);

      // Swap target variable with first input.
      Express expr;
      expr.Parse(fused_recipe, false);
      auto *vt = expr.Variable(Express::INPUT, target_index);
      auto *v0 = expr.Variable(Express::INPUT, 0);
      vt->id = 0;
      v0->id = target_index;
      fused_recipe = expr.AsRecipe();
      std::swap(fused->inputs[0], fused->inputs[target_index]);
    }

    // Set fused expression for combined op.
    fused->SetAttr("expr", fused_recipe);

    return true;
  }

  string FuseExpressions(Flow::Operation *first, Flow::Operation *second) {
    // Build first expression.
    Express expr1;
    InitExpression(first, &expr1, false);
    VarMap vars1;
    MapVars(first, &expr1, &vars1);

    // Build second expression.
    bool assign = IsAssignmentOp(second);
    Express expr2;
    InitExpression(second, &expr2, false);
    VarMap vars2;
    MapVars(second, &expr2, &vars2);

    // Build expression variable mapping for mapping variables in the second
    // expression to variables in the first expression.
    Express::Map mapping;
    int next_input = first->inputs.size();
    int next_output = first->outputs.size();
    if (assign && second->outdegree() == 0) {
      // Add implicit output for assignment target.
      Express::Var *v2 = expr2.Variable(Express::OUTPUT, 0);
      Express::Var *v1 = expr1.Variable(Express::OUTPUT, next_output++);
      mapping[v2] = v1;
    }
    for (Flow::Variable *v : second->inputs) {
      if (first->IsInput(v)) {
        // Map input from second op to input from first op.
        mapping[vars2[v]] = vars1[v];
      } else if (first->IsOutput(v)) {
        if (v->usages() == 1 && !v->out()) {
          // Second op is the only consumer of the output from the first op,
          // so the input can be turned into a temporary variable.
          int id = vars1[v]->id;
          vars1[v]->type = Express::TEMP;
          vars1[v]->id = -1;

          // Adjust numbering of output variables from the first op.
          next_output--;
          for (auto *o : expr1.vars()) {
            if (o->type == Express::OUTPUT && o->id > id) {
              o->id--;
            }
          }
        }

        // Map input from second op to output from first op.
        mapping[vars2[v]] = vars1[v];
      } else {
        // Map input from second op to a new input in the merged expression.
        mapping[vars2[v]] = expr1.Variable(InputType(v), next_input++);
      }
    }
    for (Flow::Variable *v : second->outputs) {
      // Map output from second op to a new output in the merged expression.
      mapping[vars2[v]] = expr1.Variable(Express::OUTPUT, next_output++);
    }
    expr1.CompactTempVars();
    expr2.CompactTempVars();

    // Merge second expression into the first one.
    expr1.Merge(&expr2, mapping);

    // Return merged recipe.
    return expr1.AsRecipe();
  }

  // Build mapping from flow variables to expression variables.
  static void MapVars(Flow::Operation *op, Express *expr, VarMap *varmap) {
    // Map input variables.
    for (int i = 0; i < op->indegree(); ++i) {
      (*varmap)[op->inputs[i]] = expr->Variable(InputType(op->inputs[i]), i);
    }

    // Map output variables.
    for (int i = 0; i < op->outdegree(); ++i) {
      (*varmap)[op->outputs[i]] = expr->Variable(Express::OUTPUT, i);
    }
  }

  // Determine input variable type.
  static Express::VarType InputType(Flow::Variable *var) {
    if (var->constant() && var->elements() == 1) {
      return Express::CONST;
    } else {
      return Express::INPUT;
    }
  }
};

// Eliminate unused inputs to calculate ops. These are usually constants that
// have been replaced with system constants.
class RemoveUnusedInputs : public Transformer {
 public:
  bool Transform(Flow *flow) override {
    int num_eliminates = 0;
    for (Flow::Operation *op : flow->ops()) {
      bool calculate = op->type == "Calculate";
      bool assign = op->type == "Assign";
      if (calculate || assign) {
        Express expr;
        InitExpression(op, &expr, false);
        for (int i = 0; i < op->inputs.size(); ++i) {
          if (expr.Lookup(Express::INPUT, i) == nullptr &&
              expr.Lookup(Express::CONST, i) == nullptr) {
<<<<<<< HEAD
            if (assign &&  i == 0) continue;
=======
            if (assign && i == 0) continue;
>>>>>>> 001ae807
            expr.EliminateInput(i);
            op->RemoveInput(op->inputs[i]);
            op->SetAttr("expr", expr.AsRecipe());
            num_eliminates++;
            break;
          }
        }
      }
    }

    return num_eliminates > 0;
  }
};

// Kernel for computing arithmetic expressions.
class Calculate : public Kernel {
 public:
  Calculate(const string &name, const string &operation, int arity = -1)
      : name_(name), operation_(operation), arity_(arity) {}

  string Name() override { return name_; }
  string Operation() override { return operation_; }

  bool Supports(Step *step) override {
    // Check that operation is compatible.
    if (step->type() != operation_) return false;
    if (arity_ != -1 && step->indegree() != arity_) return false;

    // Check that inputs and outputs have compatible types and shapes.
    bool assign = step->type() == "Assign";
    if (step->indegree() < 1) return false;
    if (!assign && step->outdegree() < 1) return false;
    Tensor *prototype = assign ? step->input(0) : step->output(0);
    Type type = prototype->type();
    const Shape &shape = prototype->shape();
    for (auto *input : step->inputs()) {
      if (input->type() != type) return false;
      if (!input->Compatible(prototype)) return false;
    }
    for (auto *output : step->outputs()) {
      if (output->type() != type) return false;
      if (output->shape() != shape) return false;
    }

    // Strict math not supported.
    if (step->GetAttr("strict", false)) return false;

    // Dense encoding required.
    for (auto *input : step->inputs()) input->RequireDense();
    for (auto *output : step->outputs()) output->RequireDense();

    return true;
  }

  void Adjust(Step *step) override {
    Expression expression(step, nullptr);
    step->set_variant(expression.generator->Name());

    // Set alignment.
    int alignment = expression.generator->VectorSize();
    for (auto *input : step->inputs()) {
      input->SetMiniumAlignment(alignment);
      input->RequireDense();
      input->RequireStandardOrder();
    }
    for (auto *output : step->outputs()) {
      output->SetMiniumAlignment(alignment);
      output->RequireDense();
      output->RequireStandardOrder();
    }

    if (step->type() == "Assign") {
      // Link output reference to assignment target.
      if (step->outdegree() == 1) {
        step->input(0)->Link(step->output(0));
      }
    } else {
      // Enable sharing of inputs and outputs.
      expression.expr.ComputeLiveRanges();
      for (int i = 0; i < step->indegree(); ++i) {
        Tensor *input = step->input(i);
        Express::Var *ivar = expression.expr.Lookup(Express::INPUT, i);
        if (ivar == nullptr) continue;

        for (int j = 0; j < step->outdegree(); ++j) {
          Tensor *output = step->output(j);
          Express::Var *ovar = expression.expr.Lookup(Express::OUTPUT, j);
          if (ovar == nullptr) continue;

          // The input and output can be shared if they have the same format and
          // their live ranges do not overlap.
          if (input->shape() == output->shape() && !ivar->overlaps(ovar)) {
            if (step->AllowInPlace(i, j)) {
              break;
            }
          }
        }
      }
    }
  }

  void Generate(Step *step, MacroAssembler *masm) override {
    // Generate code for element-wise expression evaluation.
    int spare_regs = Expression::SpareRegs(step, masm->options());
    Expression expression(step, masm, spare_regs);
    CHECK(expression.AllocateRegisters()) << "Register overflow";
    expression.Generate(masm);
  }

  int64 Complexity(const Step *step) override {
    Expression expression(step, nullptr);
    return expression.Complexity();
  }

 private:
  string name_;       // kernel name
  string operation_;  // kernel operation
  int arity_;         // number of inputs
};

// Kernel for computing softmax or log-softmax.
class Softmax : public Kernel {
 public:
  Softmax(bool log) : log_(log) {}

  string Name() override { return log_ ? "LogSoftmax" : "Softmax"; }
  string Operation() override { return log_ ? "LogSoftmax" : "Softmax"; }

  bool Supports(Step *step) override {
    // Requires SSE or AVX support.
    if (!CPU::Enabled(AVX) && !CPU::Enabled(SSE)) return false;

    // Check inputs and outputs.
    if (step->indegree() != 1 || step->outdegree() != 1) return false;
    Tensor *x = step->input(0);
    Tensor *y = step->output(0);

    // Check type.
    if (x->type() != DT_FLOAT) return false;
    if (y->type() != DT_FLOAT) return false;

    // Input and output must have same shape.
    if (!x->HasSameShape(y)) return false;

    return true;
  }

  void Adjust(Step *step) override {
    Tensor *x = step->input(0);
    Tensor *y = step->output(0);
    x->SetMiniumAlignment(CPU::Enabled(AVX) ? 32 : 16);
    x->RequireDense();
    x->RequireStandardOrder();
    y->SetMiniumAlignment(CPU::Enabled(AVX) ? 32 : 16);
    y->RequireDense();
    y->RequireStandardOrder();
    step->AllowInPlace(0, 0);
  }

  void Generate(Step *step, MacroAssembler *masm) override {
    // Get input and output.
    Tensor *x = step->input(0);
    Tensor *y = step->output(0);
    int n = y->elements();

    // Compile expression for preprocessing.
    Express preexpr;
    preexpr.Parse("!0=Id(%0)", true);

    // Compile expression for computing y=exp(x-max(x)) storing the result in an
    // intermediate register.
    Express expr;
    expr.Parse("!1=Exp(Sub(%0,!0));@0=Id(!1)", true);

    // Compile expression for post-processing.
    Express postexpr;
    postexpr.Parse(log_ ? "@0=Log(Mul(%0,!0))" : "@0=Mul(%0,!0)", true);

    // Determine vector size for main block computation.
    int vecsize = 1;
    if (masm->Enabled(AVX) && n >= 8) {
      vecsize = 8;
    } else if (masm->Enabled(SSE) && n >= 4) {
      vecsize = 4;
    }
    int m = (n / vecsize) * vecsize;
    int r = vecsize == 1 ? n : n % vecsize;

    // Allocate registers.
    Register input = masm->rr().alloc();
    Register output = masm->rr().alloc();
    Register offset = masm->rr().alloc();
    YMMRegister sum = masm->mm().allocy();
    YMMRegister elem = masm->mm().allocy();
    YMMRegister max = masm->mm().allocy();
    SIMDRegisters basemm = masm->mm();

    // Load tensor locations.
    __ LoadTensorAddress(input, x);
    if (y->SharedWith(x)) {
      output = input;
    } else {
      __ LoadTensorAddress(output, y);
    }

    // For numerical stability we compute softmax(x)=softmax(x-max(x)), so first
    // we find the maximum input element. Initialize max to -inf.
    float neginf = -INFINITY;
    if (masm->Enabled(AVX)) {
      __ vmovaps(max, masm->GetConstant(neginf, 8)->address());
    } else {
      __ movaps(max.xmm(), masm->GetConstant(neginf, 4)->address());
    }

    // Find max element for main block.
    __ xorq(offset, offset);
    if (vecsize > 1) {
      UnaryExpression expression(preexpr, masm, input, jit::no_reg, offset, m);

      // Loop over all main elements.
      expression.generator->GenerateInit(masm);
      Label l;
      __ bind(&l);

      // Find max element for next block.
      expression.generator->GenerateBody(masm);
      if (masm->Enabled(AVX)) {
        __ vmaxps(max, max, expression.ymm(0));
      } else {
        __ maxps(max.xmm(), expression.xmm(0));
      }

      if (m > vecsize || r > 0) {
        __ addq(offset, Immediate(vecsize * sizeof(float)));
      }
      if (m > vecsize) {
        __ cmpq(offset, Immediate(m * sizeof(float)));
        __ j(less, &l);
      }

      // Reduce max element vector.
      if (masm->Enabled(AVX)) {
        if (vecsize > 4) {
          __ vperm2f128(elem, ymm0, ymm0, 1);
          __ vmaxps(max, max, elem);
        }
        __ vpermilps(elem, max, 0x0E);
        __ vmaxps(max, max, elem);
        __ vpermilps(elem, max, 0x01);
        __ vmaxps(max, max, elem);
      } else {
        __ shufps(elem.xmm(), max.xmm(), 0x0E);
        __ maxps(max.xmm(), elem.xmm());
        __ shufps(elem.xmm(), max.xmm(), 0x01);
        __ maxps(max.xmm(), elem.xmm());
      }

      masm->mm() = basemm;
    }

    // Find max element for residual block.
    if (r > 0) {
      UnaryExpression expression(preexpr, masm, input, jit::no_reg, offset, 1);

      // Loop over all residual elements.
      expression.generator->GenerateInit(masm);
      Label l;
      __ bind(&l);
      expression.generator->GenerateBody(masm);
      if (masm->Enabled(AVX)) {
        __ vmaxss(max, max, expression.ymm(0));
      } else {
        __ maxss(max.xmm(), expression.xmm(0));
      }

      if (r > 1) {
        __ addq(offset, Immediate(sizeof(float)));
        __ cmpq(offset, Immediate(n * sizeof(float)));
        __ j(less, &l);
      }

      masm->mm() = basemm;
    }

    // Clear sum register.
    if (masm->Enabled(AVX)) {
      __ vxorps(sum, sum, sum);
    } else {
      __ xorps(sum.xmm(), sum.xmm());
    }

    // Compute exp(x) for main block.
    __ xorq(offset, offset);
    if (vecsize > 1) {
      UnaryExpression expression(expr, masm, input, output, offset, m);

      // Broadcast max value over vector.
      YMMRegister i0 = expression.ymm(0);
      if (masm->Enabled(AVX2)) {
        __ vbroadcastss(i0, max);
      } else if (masm->Enabled(AVX)) {
        __ vshufps(i0, max, max, 0);
        __ vperm2f128(i0, i0, i0, 0);
      } else {
        __ movaps(i0.xmm(), max.xmm());
        __ shufps(i0.xmm(), i0.xmm(), 0);
      }

      // Loop over all main elements.
      expression.generator->GenerateInit(masm);
      Label l;
      __ bind(&l);

      // Compute exp(x) for the next block.
      expression.generator->GenerateBody(masm);

      // Sum up results.
      if (masm->Enabled(AVX)) {
        __ vaddps(sum, sum, expression.ymm(1));
      } else {
        __ addps(sum.xmm(), expression.xmm(1));
      }

      if (m > vecsize || r > 0) {
        __ addq(offset, Immediate(vecsize * sizeof(float)));
      }
      if (m > vecsize) {
        __ cmpq(offset, Immediate(m * sizeof(float)));
        __ j(less, &l);
      }

      // Reduce sum.
      if (masm->Enabled(AVX)) {
        if (vecsize > 4) {
          __ vperm2f128(elem, sum, sum, 1);
          __ vhaddps(sum, sum, elem);
        }
        __ vhaddps(sum, sum, sum);
        __ vhaddps(sum, sum, sum);
      } else {
        __ haddps(sum.xmm(), sum.xmm());
        __ haddps(sum.xmm(), sum.xmm());
      }

      masm->mm() = basemm;
    }

    // Compute exp(x) for residual block.
    if (r > 0) {
      UnaryExpression expression(expr, masm, input, output, offset, 1);

      // Loop over all residual elements.
      if (masm->Enabled(AVX)) {
        __ vmovaps(expression.ymm(0), max);
      } else {
        __ movaps(expression.xmm(0), max.xmm());
      }
      expression.generator->GenerateInit(masm);
      Label l;
      __ bind(&l);

      // Compute exp(x) for the next element in residual block.
      expression.generator->GenerateBody(masm);

      // Sum up results.
      if (masm->Enabled(AVX)) {
        __ vaddss(sum, sum, expression.ymm(1));
      } else {
        __ addss(sum.xmm(), expression.xmm(1));
      }

      if (r > 1) {
        __ addq(offset, Immediate(sizeof(float)));
        __ cmpq(offset, Immediate(n * sizeof(float)));
        __ j(less, &l);
      }

      masm->mm() = basemm;
    }

    // Compute 1/sum for normalization. Multiplication is faster than division.
    if (masm->Enabled(AVX)) {
      __ vrcpss(sum.xmm(), sum.xmm(), sum.xmm());
      if (masm->Enabled(AVX2)) {
        __ vbroadcastss(sum, sum);
      } else {
        __ vshufps(sum, sum, sum, 0);
        __ vperm2f128(sum, sum, sum, 0);
      }
    } else {
      __ rcpss(sum.xmm(), sum.xmm());
      __ shufps(sum.xmm(), sum.xmm(), 0);
    }

    // Normalize output for main block.
    __ xorq(offset, offset);
    if (vecsize > 1) {
      UnaryExpression expression(postexpr, masm, output, output, offset, m);

      // Load scaling factor.
      if (masm->Enabled(AVX)) {
        __ vmovaps(expression.ymm(0), sum);
      } else {
        __ movaps(expression.xmm(0), sum.xmm());
      }
      expression.generator->GenerateInit(masm);

      // Loop over main elements.
      Label l;
      __ bind(&l);

      // Compute normalization for the next block.
      expression.generator->GenerateBody(masm);

      if (m > vecsize || r > 0) {
        __ addq(offset, Immediate(vecsize * sizeof(float)));
      }
      if (m > vecsize) {
        __ cmpq(offset, Immediate(m * sizeof(float)));
        __ j(less, &l);
      }

      masm->mm() = basemm;
    }

    // Normalize output for residual block.
    if (r > 0) {
      UnaryExpression expression(postexpr, masm, output, output, offset, 1);

      // Load scaling factor.
      if (masm->Enabled(AVX)) {
        __ vmovaps(expression.ymm(0), sum);
      } else {
        __ movaps(expression.xmm(0), sum.xmm());
      }
      expression.generator->GenerateInit(masm);

      // Loop over all residual elements.
      expression.generator->GenerateInit(masm);
      Label l;
      __ bind(&l);

      // Compute normalization for the next residual element.
      expression.generator->GenerateBody(masm);

      if (r > 1) {
        __ addq(offset, Immediate(sizeof(float)));
        __ cmpq(offset, Immediate(n * sizeof(float)));
        __ j(less, &l);
      }
      masm->mm() = basemm;
    }
  }

  int64 Complexity(const Step *step) override {
    int ops = 30;
    if (log_) ops += 42;
    return step->input(0)->elements() * ops + 10;
  }

 private:
  // Index generator for unary function.
  class UnaryIndexGenerator : public IndexGenerator {
   public:
    UnaryIndexGenerator(MacroAssembler *masm,
                        Register input,
                        Register output,
                        Register offset)
        : IndexGenerator(masm),
          input_(input), output_(output), offset_(offset) {}

    void Initialize(size_t vecsize) override {
      vecsize_ = vecsize;
    }

    jit::Operand addr(Express::Var *var) override {
      if (var->type == Express::NUMBER) {
        float number = Express::NumericFlt32(var->id);
        int repeat = vecsize_ / sizeof(float);
        return masm_->GetConstant(number, repeat)->address();
      } else if (var->type == Express::INPUT) {
        return Operand(input_, offset_);
      } else if (var->type == Express::OUTPUT) {
        return Operand(output_, offset_);
      } else {
        LOG(INFO) << var->AsString();
        UNSUPPORTED;
        return Operand(no_reg);
      }
    }

    const void *data(Express::Var *var) {
      UNSUPPORTED;
      return nullptr;
    }

    int vecsize() const { return vecsize_; }

   private:
    Register input_;    // input base register
    Register output_;   // output base register
    Register offset_;   // displacement register
    int vecsize_;       // vector size
  };

  // Unary Expression.
  struct UnaryExpression {
    UnaryExpression(const Express &expr,
                    MacroAssembler *masm,
                    Register input,
                    Register output,
                    Register offset,
                    int size)
        : index(masm, input, output, offset) {
      generator = ExpressionGenerator::Select(expr, DT_FLOAT, size);
      CHECK(generator != nullptr);
      generator->Initialize(expr, DT_FLOAT, 0, &index);
      CHECK(index.AllocateRegisters()) << "Register overflow";
    }

    ~UnaryExpression() { delete generator; }

    // Get register for register-based variable.
    int reg(int id) { return generator->RegisterNumber(Express::REGISTER, id); }
    YMMRegister ymm(int id) { return index.ymm(reg(id)); }
    XMMRegister xmm(int id) { return index.xmm(reg(id)); }

    UnaryIndexGenerator index;
    ExpressionGenerator *generator;
  };

  bool log_; // log(softmax(x)) vs. softmax(x)
};

// Register arithmetic library.
void RegisterArithmeticLibrary(Library *library) {
  library->Register(new Calculate("AddExpr", "Add", 2));
  library->Register(new Calculate("SubExpr", "Sub", 2));
  library->Register(new Calculate("MulExpr", "Mul", 2));
  library->Register(new Calculate("DivExpr", "Div", 2));
  library->Register(new Calculate("MaxExpr", "Maximum", 2));
  library->Register(new Calculate("MinExpr", "Minimum", 2));

  library->Register(new Calculate("LogExpr", "Log", 1));
  library->Register(new Calculate("ExpExpr", "Exp", 1));
  library->Register(new Calculate("SigmoidExpr", "Sigmoid", 1));
  library->Register(new Calculate("TanhExpr", "Tanh", 1));
  library->Register(new Calculate("Calculate", "Calculate"));
  library->Register(new Calculate("Assign", "Assign"));

  library->Register(new Calculate("NegExpr", "Neg", 1));
  library->Register(new Calculate("AbsExpr", "Abs", 1));
  library->Register(new Calculate("ReluExpr", "Relu", 1));
  library->Register(new Calculate("ReluGradExpr", "ReluGrad", 2));
  library->Register(new Calculate("SoftsignExpr", "Softsign", 1));
  library->Register(new Calculate("SoftplusExpr", "Softplus", 1));
  library->Register(new Calculate("LogSigmoidExpr", "LogSigmoid", 1));
  library->Register(new Calculate("ReciprocalExpr", "Reciprocal", 1));
  library->Register(new Calculate("SquareExpr", "Square", 1));
  library->Register(new Calculate("SqrtExpr", "Sqrt", 1));

  library->Register(new Softmax(false));
  library->Register(new Softmax(true));
}

// Register arithmetic transforms.
void RegisterArithmeticTransforms(Library *library) {
  library->RegisterTransformer(new ExpressionTransformer());
  library->RegisterTransformer(new RemoveUnusedInputs());
  library->RegisterTransformer(new DivToMulTransformer());
  library->RegisterTransformer(new AddNegToSubTransformer());
}

}  // namespace myelin
}  // namespace sling
<|MERGE_RESOLUTION|>--- conflicted
+++ resolved
@@ -574,11 +574,7 @@
         for (int i = 0; i < op->inputs.size(); ++i) {
           if (expr.Lookup(Express::INPUT, i) == nullptr &&
               expr.Lookup(Express::CONST, i) == nullptr) {
-<<<<<<< HEAD
-            if (assign &&  i == 0) continue;
-=======
             if (assign && i == 0) continue;
->>>>>>> 001ae807
             expr.EliminateInput(i);
             op->RemoveInput(op->inputs[i]);
             op->SetAttr("expr", expr.AsRecipe());
