// Copyright 2017 Google Inc.
//
// Licensed under the Apache License, Version 2.0 (the "License");
// you may not use this file except in compliance with the License.
// You may obtain a copy of the License at
//
//     http://www.apache.org/licenses/LICENSE-2.0
//
// Unless required by applicable law or agreed to in writing, software
// distributed under the License is distributed on an "AS IS" BASIS,
// WITHOUT WARRANTIES OR CONDITIONS OF ANY KIND, either express or implied.
// See the License for the specific language governing permissions and
// limitations under the License.

#ifndef SLING_MYELIN_BUILDER_H_
#define SLING_MYELIN_BUILDER_H_

#include <map>
#include <vector>

#include "sling/base/types.h"
#include "sling/myelin/flow.h"

namespace sling {
namespace myelin {

// A scope is used for defined a name space for variables and operations.
class Scope {
 public:
  Scope(Scope *parent, const string &name);
  ~Scope();

<<<<<<< HEAD
=======
 protected:
>>>>>>> 001ae807
  // Return unique name for operation.
  string OpName(const string &op);

  // Return scope name prefix.
  const string prefix() const { return name_; }

 private:
  Scope *root_;     // root scope
  Scope *parent_;   // parent scope of this scope
  Scope *current_;  // current inner-most scope for root scope
  string name_;     // name prefix for scope

  // Next unused operation number for each operation type.
  std::map<string, int> opnum_;
};

// Flow builder utility for building flows from expressions, e.g.:
//   Flow flow;
//   FlowBuilder tf(&flow, "mnist");
//   auto *w = tf.Const(weights, DT_FLOAT, {784, 10});
//   auto *b = tf.Const(bias, DT_FLOAT, {10});
//   auto *x = tf.Var("x", DT_FLOAT, {1, 784});
//   auto *y = tf.Add(tf.MatMul(x, w), b);
class FlowBuilder : public Scope {
 public:
  // Flow typedefs.
  typedef Flow::Variable Variable;
  typedef Flow::Operation Operation;
  typedef Flow::Function Function;

  // Initialize builder for existing function.
  FlowBuilder(Flow *flow, Function *func)
      : Scope(nullptr, func->name),
        flow_(flow),
        func_(func) {}

  // Initialize builder for new function.
  FlowBuilder(Flow *flow, const string &name)
      : Scope(nullptr, name), flow_(flow) {
    func_ = flow->AddFunction(name);
  }

  // Add variable to flow.
  Variable *Var(const string &name, Type type, const Shape &shape);

  // Add learnable parameter variable to flow.
  Variable *Parameter(const string &name, Type type, const Shape &shape);

  // Add input variable to function.
  Variable *Placeholder(const string &name, Type type, const Shape &shape,
                        bool ref = false);

  // Change name of variable. Returns the variable itself.
  Variable *Name(Variable *var, const string &name);

  // Add operation to function and return output variable.
  Variable *Op(const string &op,
               const std::vector<Variable *> &args,
               Type type,
               const Shape &shape);

  // Add operation to function and return output variable. The output is
  // shaped using broadcast semantics.
  Variable *Op(const string &op, const std::vector<Variable *> &args);

  // Add operation with no output to function.
  Operation *Op0(const string &op, const std::vector<Variable *> &args);

  // Add constant to flow.
  Variable *Const(const void *data, Type type, const Shape &shape);
  Variable *Const(float value) { return Const(&value, DT_FLOAT, {}); }
  Variable *Const(int value) { return Const(&value, DT_INT32, {}); }
  Variable *Const(std::vector<float> &value) {
    int size = value.size();
    return Const(value.data(), DT_FLOAT, {size});
  }
  Variable *Const(std::vector<int> &value) {
    int size = value.size();
    return Const(value.data(), DT_INT32, {size});
  }
  Variable *Const(const std::vector<int> &value) {
    int size = value.size();
    return Const(value.data(), DT_INT32, {size});
  }
  Variable *Const(const Shape &shape) { return Const(shape.dims()); }

  Variable *OneHot(Variable *index, int size) {
    return Op("OneHot", {index}, DT_FLOAT, {size});
  }

  Variable *Zero() { return Const(0.0f); }
  Variable *One() { return Const(1.0f); }
  Variable *Two() { return Const(2.0f); }

  // Add instance reference to other function.
  Variable *Instance(Function *func);

  // Add reference to variable in external instance.
  Variable *Ref(Variable *instance, Variable *external);

  // Builder methods for common operations.
  Variable *Add(Variable *x, Variable *y) { return Op("Add", {x, y}); }
  Variable *Sub(Variable *x, Variable *y) { return Op("Sub", {x, y}); }
  Variable *Mul(Variable *x, Variable *y) { return Op("Mul", {x, y}); }
  Variable *Div(Variable *x, Variable *y) { return Op("Div", {x, y}); }
  Variable *Min(Variable *x, Variable *y) { return Op("Minimum", {x, y}); }
  Variable *Max(Variable *x, Variable *y) { return Op("Maximum", {x, y}); }
  Variable *Neg(Variable *x) { return Op("Neg", {x}); }
  Variable *Square(Variable *x) { return Op("Square", {x}); }
  Variable *Sqrt(Variable *x) { return Op("Sqrt", {x}); }
  Variable *Reciprocal(Variable *x) { return Op("Reciprocal", {x}); }
  Variable *Abs(Variable *x) { return Op("Abs", {x}); }
  Variable *Log(Variable *x) { return Op("Log", {x}); }
  Variable *Exp(Variable *x) { return Op("Exp", {x}); }
  Variable *Tanh(Variable *x) { return Op("Tanh", {x}); }
  Variable *Sigmoid(Variable *x) { return Op("Sigmoid", {x}); }
  Variable *Relu(Variable *x) { return Op("Relu", {x}); }
  Variable *Identity(Variable *x) { return Op("Identity", {x}); }
  Variable *Cos(Variable *x) { return Op("Cos", {x}); }
  Variable *Sin(Variable *x) { return Op("Sin", {x}); }
  Variable *Softmax(Variable *x) { return Op("Softmax", {x}); }
  Variable *Norm(Variable *v) { return Op("Norm", {v}, v->type, {}); }

  // Matrix multiplication.
  Variable *MatMul(Variable *x, Variable *y);

  Variable *Dot(Variable *x, Variable *y, int size) {
    return MatMul(Reshape(x, {1, size}), Reshape(y, {size, 1}));
  }

  Variable *Transpose(Variable *x) {
    return Op("Transpose", {x}, x->type, x->shape.transpose());
  }

  // Reshaping.
  Variable *Reshape(Variable *x, Variable *shape) {
    return Op("Reshape", {x, shape});
  }
  Variable *Reshape(Variable *x, const Shape &shape) {
    return Op("Reshape", {x, Const(shape.dims())}, x->type, shape);
  }

  // Gather for embedding lookups.
  Variable *Gather(Variable *M, Variable *f) {
    int n = f->rank() == 0 ? 1 : f->dim(1);
    return Op("Gather", {M, f}, M->type, {n, M->dim(1)});
  }
  Variable *GatherSum(Variable *M, Variable *f) {
    return Op("GatherSum", {M, f}, M->type, {1, M->dim(1)});
  }
  Variable *GatherAvg(Variable *M, Variable *f) {
    return Op("GatherAvg", {M, f}, M->type, {1, M->dim(1)});
  }
  Variable *GatherMax(Variable *M, Variable *f) {
    return Op("GatherMax", {M, f}, M->type, {1, M->dim(1)});
  }

  // Scatter for sparse embedding update.
  Variable *Scatter(Variable *f, Variable *v, int size) {
    return Op("Scatter", {f, v}, v->type, {size, v->dim(1)});
  }

  // Assignment.
  Operation *Assign(Variable *var, Variable *value) {
    return Op0("Assign", {var, value});
  }

  Operation *AssignAdd(Variable *var, Variable *value) {
    return Op0("Assign", {var, Add(var, value)});
  }

  Variable *Accumulate(Variable *var, Variable *value) {
    return Op("Assign", {var, value})->set_ref();
  }

  Operation *ScatterAdd(Variable *M, Variable *f, Variable *v) {
    return Op0("ScatterAdd", {M, f, v});
  }

  // Concatenation.
  Variable *Concat(const std::vector<Variable *> &parts, int axis = 1);

  // Slicing.
  Variable *Slice(Variable *v, Variable *begin, const Shape &size) {
    return Op("Slice", {v, begin, Const(size)}, v->type, size);
  }

  // Add input mapped through embedding.
  Variable *Feature(const string &name, int range, int size, int dim) {
    auto *M = Parameter(name + "_embeddings", DT_FLOAT, {range, dim});
    auto *f = Placeholder(name, DT_INT32, {1, size});
    return size == 1 ? Gather(M, f) : GatherSum(M, f);
  }

  // Feed-forward (FF) layer(s).
  Variable *FFLayers(Variable *input,
                     std::vector<int> layers,
                     int hidden = -1,
                     bool bias = false,
                     const string &activation = "Relu");
  Variable *FFLayer(Variable *input, int size, bool bias = false) {
    return FFLayers(input, {size}, -1, bias);
  }

  // Long short-term memory (LSTM) layer.
  Variable *LSTMLayer(Variable *input, int size);

  // Return function for builder.
  Function *func() const { return func_; }

  // Return flow for builder.
  Flow *flow() const { return flow_; }

 private:
  // Flow for builder.
  Flow *flow_;

  // Function for builder.
  Function *func_;
};

}  // namespace myelin
}  // namespace sling

#endif  // SLING_MYELIN_BUILDER_H_
<|MERGE_RESOLUTION|>--- conflicted
+++ resolved
@@ -30,10 +30,7 @@
   Scope(Scope *parent, const string &name);
   ~Scope();
 
-<<<<<<< HEAD
-=======
  protected:
->>>>>>> 001ae807
   // Return unique name for operation.
   string OpName(const string &op);
 
