// Copyright 2017 Google Inc.
//
// Licensed under the Apache License, Version 2.0 (the "License");
// you may not use this file except in compliance with the License.
// You may obtain a copy of the License at
//
//     http://www.apache.org/licenses/LICENSE-2.0
//
// Unless required by applicable law or agreed to in writing, software
// distributed under the License is distributed on an "AS IS" BASIS,
// WITHOUT WARRANTIES OR CONDITIONS OF ANY KIND, either express or implied.
// See the License for the specific language governing permissions and
// limitations under the License.

#include "sling/pyapi/pyframe.h"

#include "sling/pyapi/pystore.h"

namespace sling {

// Python type declarations.
PyTypeObject PyFrame::type;
PyMappingMethods PyFrame::mapping;
PySequenceMethods PyFrame::sequence;
PyTypeObject PySlots::type;

PyMethodDef PyFrame::methods[] = {
  {"data", (PyCFunction) &PyFrame::Data, METH_KEYWORDS, ""},
  {"append", (PyCFunction) &PyFrame::Append, METH_VARARGS, ""},
  {"extend", (PyCFunction) &PyFrame::Extend, METH_O, ""},
  {"store", (PyCFunction) &PyFrame::GetStore, METH_NOARGS, ""},
  {"islocal", (PyCFunction) &PyFrame::IsLocal, METH_NOARGS, ""},
  {"isglobal", (PyCFunction) &PyFrame::IsGlobal, METH_NOARGS, ""},
  {nullptr}
};

void PyFrame::Define(PyObject *module) {
  InitType(&type, "sling.Frame", sizeof(PyFrame));
  type.tp_dealloc = reinterpret_cast<destructor>(&PyFrame::Dealloc);
  type.tp_getattro = &PyFrame::GetAttr;
  type.tp_setattro = &PyFrame::SetAttr;
  type.tp_str = &PyFrame::Str;
  type.tp_iter = &PyFrame::Slots;
  type.tp_call = &PyFrame::Find;
  type.tp_hash = &PyFrame::Hash;
  type.tp_richcompare = &PyFrame::Compare;
  type.tp_methods = methods;

  type.tp_as_mapping = &mapping;
  mapping.mp_length = &PyFrame::Size;
  mapping.mp_subscript = &PyFrame::Lookup;
  mapping.mp_ass_subscript = &PyFrame::Assign;

  type.tp_as_sequence = &sequence;
  sequence.sq_contains = &PyFrame::Contains;

  RegisterType(&type, module, "Frame");
}

void PyFrame::Init(PyStore *pystore, Handle handle) {
  // Add reference to store to keep it alive.
  if (handle.IsGlobalRef() && pystore->pyglobals != nullptr) {
    this->pystore = pystore->pyglobals;
  } else {
    this->pystore = pystore;
  }
<<<<<<< HEAD
  Py_INCREF(pystore);
=======
  Py_INCREF(this->pystore);
>>>>>>> 2027a8c9

  // Add frame as root object for store to keep it alive in the store.
  InitRoot(this->pystore->store, handle);
}

void PyFrame::Dealloc() {
  // Unlock tracking of handle in store.
  Unlink();

  // Release reference to store.
  Py_DECREF(pystore);
}

Py_ssize_t PyFrame::Size() {
  return frame()->slots();
}

long PyFrame::Hash() {
  return handle().bits;
}

PyObject *PyFrame::Compare(PyObject *other, int op) {
  // Only equality check is suported.
  if (op != Py_EQ && op != Py_NE) {
    PyErr_SetString(PyExc_TypeError, "Invalid frame comparison");
    return nullptr;
  }

  // Check if other object is a frame.
  bool match = false;
  if (PyObject_TypeCheck(other, &PyFrame::type)) {
    // Check if the stores and handles are the same.
    PyFrame *pyother = reinterpret_cast<PyFrame *>(other);
    match = CompatibleStore(pyother) && pyother->handle() == handle();
  }

  if (op == Py_NE) match = !match;
  return PyBool_FromLong(match);
}

PyObject *PyFrame::GetStore() {
  Py_INCREF(pystore);
  return pystore->AsObject();
}

PyObject *PyFrame::Lookup(PyObject *key) {
  // Look up role.
  Handle role = pystore->RoleValue(key, true);
  if (role.IsError()) return nullptr;

  // Return None if the role name does not exist.
  if (role.IsNil()) Py_RETURN_NONE;

  // Look up (first) value for role.
  Handle value = frame()->get(role);
  return pystore->PyValue(value);
}

int PyFrame::Assign(PyObject *key, PyObject *v) {
  // Check that frame is writable.
  if (!Writable()) return -1;

  // Look up role.
  GCLock lock(pystore->store);
  Handle role = pystore->RoleValue(key);
  if (role.IsError()) return -1;

  // Get new frame role value.
  Handle value = pystore->Value(v);
  if (value.IsError()) return -1;

  // Check role.
  if (role.IsNil()) {
    PyErr_SetString(PyExc_IndexError, "Role not defined");
    return -1;
  };
  if (role == Handle::id()) {
    PyErr_SetString(PyExc_IndexError, "Frame id cannot be changed");
    return -1;
  };

  // Set frame slot value.
  pystore->store->Set(handle(), role, value);

  return 0;
}

int PyFrame::Contains(PyObject *key) {
  // Look up role.
  Handle role = pystore->RoleValue(key, true);
  if (role.IsError()) return -1;

  // Check if frame has slot with role.
  if (role.IsNil()) return 0;
  return frame()->has(role);
}

PyObject *PyFrame::GetAttr(PyObject *key) {
  // Get attribute name.
  char *name = PyString_AsString(key);
  if (name == nullptr) return nullptr;

  // Resolve methods.
  PyObject *method = Py_FindMethod(methods, AsObject(), name);
  if (method != nullptr) return method;
  PyErr_Clear();

  // Lookup role.
  Handle role = pystore->store->LookupExisting(name);
  if (role.IsNil()) Py_RETURN_NONE;

  // Get role value for frame.
  Handle value = frame()->get(role);
  return pystore->PyValue(value);
}

int PyFrame::SetAttr(PyObject *key, PyObject *v) {
  // Check that frame is writable.
  if (!Writable()) return -1;

  // Get role name.
  char *name = PyString_AsString(key);
  if (name == nullptr) return -1;

  // Lookup role.
  GCLock lock(pystore->store);
  Handle role = pystore->store->Lookup(name);
  if (role.IsNil()) {
    PyErr_SetString(PyExc_IndexError, "Role not defined");
    return -1;
  };
  if (role == Handle::id()) {
    PyErr_SetString(PyExc_IndexError, "Frame id cannot be changed");
    return -1;
  };

  // Get role value.
  Handle value = pystore->Value(v);
  if (value.IsError())  return -1;

  // Set role value for frame.
  pystore->store->Set(handle(), role, value);

  return 0;
}

PyObject *PyFrame::Append(PyObject *args) {
  // Check that frame is writable.
  if (!Writable()) return nullptr;

  // Get name and value arguments.
  PyObject *pyname;
  PyObject *pyvalue;
  if (!PyArg_ParseTuple(args, "OO", &pyname, &pyvalue)) return nullptr;

  // Get role.
  GCLock lock(pystore->store);
  Handle role = pystore->RoleValue(pyname);
  if (role.IsError()) return nullptr;

  // Get value.
  Handle value = pystore->Value(pyvalue);
  if (value.IsError()) return nullptr;

  // Add new slot to frame.
  pystore->store->Add(handle(), role, value);
  Py_RETURN_NONE;
}

PyObject *PyFrame::Extend(PyObject *arg) {
  // Check that frame is writable.
  if (!Writable()) return nullptr;

  // Get existing slots for frame.
  GCLock lock(pystore->store);
  std::vector<Slot> slots(frame()->begin(), frame()->end());

  // Append slots from data to slot list.
  if (!pystore->SlotList(arg, &slots)) return nullptr;

  // Reallocate frame.
  Slot *begin = slots.data();
  Slot *end = slots.data() + slots.size();
  handle_ = pystore->store->AllocateFrame(begin, end, handle_);
  Py_RETURN_NONE;
}

PyObject *PyFrame::Slots() {
  PySlots *iter = PyObject_New(PySlots, &PySlots::type);
  iter->Init(this, Handle::nil());
  return iter->AsObject();
}

PyObject *PyFrame::Find(PyObject *args, PyObject *kw) {
  // Get role argument.
  PyObject *pyrole;
  if (!PyArg_ParseTuple(args, "O", &pyrole)) return nullptr;
  Handle role = pystore->RoleValue(pyrole);
  if (role.IsError()) return nullptr;

  // Create iterator for finding all slot with the role.
  PySlots *iter = PyObject_New(PySlots, &PySlots::type);
  iter->Init(this, role);
  return iter->AsObject();
}

PyObject *PyFrame::Str() {
  FrameDatum *f = frame();
  if (f->IsNamed()) {
    // Return frame id.
    Handle id = f->get(Handle::id());
    SymbolDatum *symbol = pystore->store->Deref(id)->AsSymbol();
    StringDatum *name = pystore->store->GetString(symbol->name);
    return PyString_FromStringAndSize(name->data(), name->size());
  } else {
    // Return frame as text.
    StringPrinter printer(pystore->store);
    printer.Print(handle());
    const string &text = printer.text();
    return PyString_FromStringAndSize(text.data(), text.size());
  }
}

PyObject *PyFrame::Data(PyObject *args, PyObject *kw) {
  // Get arguments.
  SerializationFlags flags(pystore->store);
  if (!flags.ParseFlags(args, kw)) return nullptr;

  // Serialize frame.
  if (flags.binary) {
    StringEncoder encoder(pystore->store);
    flags.InitEncoder(encoder.encoder());
    encoder.Encode(handle());
    const string &buffer = encoder.buffer();
    return PyString_FromStringAndSize(buffer.data(), buffer.size());
  } else {
    StringPrinter printer(pystore->store);
    flags.InitPrinter(printer.printer());
    printer.Print(handle());
    const string &text = printer.text();
    return PyString_FromStringAndSize(text.data(), text.size());
  }
}

PyObject *PyFrame::IsLocal() {
  return PyBool_FromLong(handle().IsLocalRef());
}

PyObject *PyFrame::IsGlobal() {
  return PyBool_FromLong(handle().IsGlobalRef());
}

bool PyFrame::Writable() {
  if (pystore->store->frozen() || !pystore->store->Owned(handle())) {
    PyErr_SetString(PyExc_ValueError, "Frame is not writable");
    return false;
  }
  return true;
}

bool PyFrame::CompatibleStore(PyFrame *other) {
  // Frames are compatible if they are in the same store.
  if (pystore->store == other->pystore->store) return true;

  if (handle().IsLocalRef()) {
    // A local store is also compatible with its global store.
    return pystore->pyglobals->store == other->pystore->store;
  } else if (other->handle().IsLocalRef()) {
    // A global store is also compatible with a local store based on it.
    return pystore->store == other->pystore->pyglobals->store;
  } else {
    // Frames belong to different global stores.
    return false;
  }
}

void PySlots::Define(PyObject *module) {
  InitType(&type, "sling.Slots", sizeof(PySlots));
  type.tp_dealloc = reinterpret_cast<destructor>(&PySlots::Dealloc);
  type.tp_iter = &PySlots::Self;
  type.tp_iternext = &PySlots::Next;
  RegisterType(&type);
}

void PySlots::Init(PyFrame *pyframe, Handle role) {
  current = -1;
  this->pyframe = pyframe;
  this->role = role;
  Py_INCREF(pyframe);
}

void PySlots::Dealloc() {
  Py_DECREF(pyframe);
}

PyObject *PySlots::Next() {
  // Check if there are any more slots.
  FrameDatum *f = pyframe->frame();
  while (++current < f->slots()) {
    // Check for role match.
    Slot *slot = f->begin() + current;
    if (role.IsNil()) {
      // Create two-tuple for name and value.
      PyObject *name = pyframe->pystore->PyValue(slot->name);
      PyObject *value = pyframe->pystore->PyValue(slot->value);
      return PyTuple_Pack(2, name, value);
    } else if (role == slot->name) {
      return pyframe->pystore->PyValue(slot->value);
    }
  }

  // No more slots.
  PyErr_SetNone(PyExc_StopIteration);
  return nullptr;
}

PyObject *PySlots::Self() {
  Py_INCREF(this);
  return AsObject();
}

}  // namespace sling
<|MERGE_RESOLUTION|>--- conflicted
+++ resolved
@@ -64,11 +64,7 @@
   } else {
     this->pystore = pystore;
   }
-<<<<<<< HEAD
-  Py_INCREF(pystore);
-=======
   Py_INCREF(this->pystore);
->>>>>>> 2027a8c9
 
   // Add frame as root object for store to keep it alive in the store.
   InitRoot(this->pystore->store, handle);
