// Copyright 2017 Google Inc.
//
// Licensed under the Apache License, Version 2.0 (the "License");
// you may not use this file except in compliance with the License.
// You may obtain a copy of the License at
//
//     http://www.apache.org/licenses/LICENSE-2.0
//
// Unless required by applicable law or agreed to in writing, software
// distributed under the License is distributed on an "AS IS" BASIS,
// WITHOUT WARRANTIES OR CONDITIONS OF ANY KIND, either express or implied.
// See the License for the specific language governing permissions and
// limitations under the License.

#include "nlp/parser/parser.h"

#include "frame/serialization.h"
#include "myelin/kernel/dragnn.h"
#include "myelin/kernel/tensorflow.h"
#include "nlp/document/document.h"
#include "nlp/document/features.h"
#include "nlp/document/lexicon.h"

namespace sling {
namespace nlp {

void Parser::Load(Store *store, const string &model) {
  // Register kernels for implementing parser ops.
  RegisterTensorflowLibrary(&library_);
  RegisterDragnnLibrary(&library_);

  // Load and analyze parser flow file.
  myelin::Flow flow;
  CHECK(flow.Load(model));
  flow.Analyze(library_);

  // Compile parser flow.
  CHECK(network_.Compile(flow, library_));

  // Initialize cells.
  InitLSTM("lr_lstm", &lr_, false);
  InitLSTM("rl_lstm", &rl_, true);
  InitFF("ff", &ff_);

  // Load lexicon.
  myelin::Flow::Blob *vocabulary = flow.DataBlock("lexicon");
  CHECK(vocabulary != nullptr);
  lexicon_.InitWords(vocabulary->data, vocabulary->size);
  bool normalize = vocabulary->attrs.Get("normalize_digits", false);
  int oov = vocabulary->attrs.Get("oov", -1);
  lexicon_.set_normalize_digits(normalize);
  lexicon_.set_oov(oov);

  // Load affix tables.
  myelin::Flow::Blob *prefix_table = flow.DataBlock("prefixes");
  if (prefix_table != nullptr) {
    lexicon_.InitPrefixes(prefix_table->data, prefix_table->size);
  }
  myelin::Flow::Blob *suffix_table = flow.DataBlock("suffixes");
  if (suffix_table != nullptr) {
    lexicon_.InitSuffixes(suffix_table->data, suffix_table->size);
  }

  // Load commons and action stores.
  myelin::Flow::Blob *commons = flow.DataBlock("commons");
  if (commons != nullptr) {
    StringDecoder decoder(store, commons->data, commons->size);
    decoder.DecodeAll();
  }
  myelin::Flow::Blob *actions = flow.DataBlock("actions");
  if (actions != nullptr) {
    StringDecoder decoder(store, actions->data, actions->size);
    decoder.DecodeAll();
  }

  // Initialize action table.
  store_ = store;
  actions_.Init(store);
  num_actions_ = actions_.NumActions();
  CHECK_GT(num_actions_, 0);
  roles_.Init(actions_);
}

void Parser::InitLSTM(const string &name, LSTM *lstm, bool reverse) {
  // Get cell.
  lstm->cell = GetCell(name);
  lstm->reverse = reverse;

  // Get connectors.
  lstm->control = GetConnector(name + "/control");
  lstm->hidden = GetConnector(name + "/hidden");

  // Get feature inputs.
  lstm->word_feature = GetParam(name + "/words", true);
  lstm->prefix_feature = GetParam(name + "/prefix", true);
  lstm->suffix_feature = GetParam(name + "/suffix", true);
  lstm->hyphen_feature = GetParam(name + "/hyphen", true);
  lstm->caps_feature = GetParam(name + "/caps", true);
  lstm->punct_feature = GetParam(name + "/punct", true);
  lstm->quote_feature = GetParam(name + "/quote", true);
  lstm->digit_feature = GetParam(name + "/digit", true);

  // Get links.
  lstm->c_in = GetParam(name + "/c_in");
  lstm->c_out = GetParam(name + "/c_out");
  lstm->h_in = GetParam(name + "/h_in");
  lstm->h_out = GetParam(name + "/h_out");
}

void Parser::InitFF(const string &name, FF *ff) {
  // Get cell.
  ff->cell = GetCell(name);

  // Get connector for recurrence.
  ff->step = GetConnector(name + "/step");

  // Get feature inputs.
  ff->lr_focus_feature = GetParam(name + "/lr", true);
  ff->rl_focus_feature = GetParam(name + "/rl", true);
  ff->lr_attention_feature = GetParam(name + "/frame-end-lr", true);
  ff->rl_attention_feature = GetParam(name + "/frame-end-rl", true);
  ff->frame_create_feature = GetParam(name + "/frame-creation-steps", true);
  ff->frame_focus_feature = GetParam(name + "/frame-focus-steps", true);
  ff->history_feature = GetParam(name + "/history", true);
  ff->out_roles_feature = GetParam(name + "/out-roles", true);
  ff->in_roles_feature = GetParam(name + "/in-roles", true);
  ff->unlabeled_roles_feature = GetParam(name + "/unlabeled-roles", true);
  ff->labeled_roles_feature = GetParam(name + "/labeled-roles", true);

  // Get feature sizes.
  std::vector<myelin::Tensor *> attention_features {
    ff->lr_attention_feature,
    ff->rl_attention_feature,
    ff->frame_create_feature,
    ff->frame_focus_feature,
  };
  for (auto *f : attention_features) {
    if (!f) continue;
    if (f->elements() > ff->attention_depth) {
      ff->attention_depth = f->elements();
    }
  }
  for (auto *f : attention_features) {
    if (!f) continue;
    CHECK_EQ(ff->attention_depth, f->elements());
  }
  if (ff->history_feature != nullptr) {
    ff->history_size = ff->history_feature->elements();
  }
  if (ff->out_roles_feature != nullptr) {
    ff->out_roles_size = ff->out_roles_feature->elements();
  }
  if (ff->in_roles_feature != nullptr) {
    ff->in_roles_size = ff->in_roles_feature->elements();
  }
  if (ff->unlabeled_roles_feature != nullptr) {
    ff->unlabeled_roles_size = ff->unlabeled_roles_feature->elements();
  }
  if (ff->labeled_roles_feature != nullptr) {
    ff->labeled_roles_size = ff->labeled_roles_feature->elements();
  }

  // Get links.
  ff->lr_lstm = GetParam(name + "/link/lr_lstm");
  ff->rl_lstm = GetParam(name + "/link/rl_lstm");
  ff->steps = GetParam(name + "/steps");
  ff->hidden = GetParam(name + "/hidden");
  ff->output = GetParam(name + "/output");
}

void Parser::Parse(Document *document) const {
  // Extract lexical features from document.
  DocumentFeatures features(&lexicon_);
  features.Extract(*document);

  // Parse each sentence of the document.
  for (SentenceIterator s(document); s.more(); s.next()) {
    // Initialize parser model instance data.
    ParserInstance data(this, document, s.begin(), s.end());
    ParserState &state = data.state_;

    // Compute left-to-right LSTM.
    for (int i = 0; i < s.length(); ++i) {
      // Attach hidden and control layers.
      data.lr_.Clear();
      int in = i > 0 ? i - 1 : s.length();
      int out = i;
      data.AttachLR(in, out);

      // Extract features.
      data.ExtractFeaturesLSTM(s.begin() + out, features, lr_, &data.lr_);

      // Compute LSTM cell.
      data.lr_.Compute();
    }

    // Compute right-to-left LSTM.
    for (int i = 0; i < s.length(); ++i) {
      // Attach hidden and control layers.
      data.rl_.Clear();
      int in = s.length() - i;
      int out = in - 1;
      data.AttachRL(in, out);

      // Extract features.
      data.ExtractFeaturesLSTM(s.begin() + out, features, rl_, &data.rl_);

      // Compute LSTM cell.
      data.rl_.Compute();
    }

    // Run FF to predict transitions.
    bool done = false;
    int steps_since_shift = 0;
    int step = 0;
    while (!done) {
      // Allocate space for next step.
      data.ff_step_.push();

      // Attach instance to recurrent layers.
      data.ff_.Clear();
      data.AttachFF(step);

      // Extract features.
      data.ExtractFeaturesFF(step);

      // Predict next action.
      data.ff_.Compute();
      float *output = data.ff_.Get<float>(ff_.output);
      int prediction = 0;
      float max_score = -INFINITY;
      for (int a = 0; a < num_actions_; ++a) {
        if (output[a] > max_score) {
          const ParserAction &action = actions_.Action(a);
          if (state.CanApply(action)) {
            prediction = a;
            max_score = output[a];
          }
        }
      }

      // Apply action to parser state.
      const ParserAction &action = actions_.Action(prediction);
      state.Apply(action);

      // Update state.
      switch (action.type) {
        case ParserAction::SHIFT:
          steps_since_shift = 0;
          break;

        case ParserAction::STOP:
          done = true;
          break;

        case ParserAction::EVOKE:
        case ParserAction::REFER:
        case ParserAction::CONNECT:
        case ParserAction::ASSIGN:
        case ParserAction::EMBED:
        case ParserAction::ELABORATE:
          steps_since_shift++;
          if (state.AttentionSize() > 0) {
            int focus = state.Attention(0);
            if (data.create_step_.size() < focus + 1) {
              data.create_step_.resize(focus + 1);
              data.create_step_[focus] = step;
            }
            if (data.focus_step_.size() < focus + 1) {
              data.focus_step_.resize(focus + 1);
            }
            data.focus_step_[focus] = step;
          }
      }

      // Next step.
      step += 1;
    }

    // Add frames for sentence to the document.
    state.AddParseToDocument(document);
  }
}

myelin::Cell *Parser::GetCell(const string &name) {
  myelin::Cell *cell = network_.GetCell(name);
  if (cell == nullptr) {
    LOG(FATAL) << "Unknown parser cell: " << name;
  }
  return cell;
}

myelin::Connector *Parser::GetConnector(const string &name) {
  myelin::Connector *cnx = network_.GetConnector(name);
  if (cnx == nullptr) {
    LOG(FATAL) << "Unknown parser connector: " << name;
  }
  return cnx;
}

myelin::Tensor *Parser::GetParam(const string &name, bool optional) {
  myelin::Tensor *param = network_.GetParameter(name);
  if (param == nullptr && !optional) {
    LOG(FATAL) << "Unknown parser parameter: " << name;
  }
  return param;
}

ParserInstance::ParserInstance(const Parser *parser, Document *document,
                               int begin, int end)
    : parser_(parser),
      state_(document->store(), begin, end),
      lr_(parser->lr_.cell),
      rl_(parser->rl_.cell),
      ff_(parser->ff_.cell),
      lr_c_(parser->lr_.control),
      lr_h_(parser->lr_.hidden),
      rl_c_(parser->rl_.control),
      rl_h_(parser->rl_.hidden),
      ff_step_(parser->ff_.step) {
  // Add one extra element to LSTM activations for boundary element.
  int length = end - begin;
  lr_c_.resize(length + 1);
  lr_h_.resize(length + 1);
  rl_c_.resize(length + 1);
  rl_h_.resize(length + 1);

  // Reserve two transitions per token.
  ff_step_.reserve(length * 2);
}

void ParserInstance::AttachLR(int input, int output) {
  lr_.Set(parser_->lr_.c_in, &lr_c_, input);
  lr_.Set(parser_->lr_.c_out, &lr_c_, output);
  lr_.Set(parser_->lr_.h_in, &lr_h_, input);
  lr_.Set(parser_->lr_.h_out, &lr_h_, output);
}

void ParserInstance::AttachRL(int input, int output) {
  rl_.Set(parser_->rl_.c_in, &rl_c_, input);
  rl_.Set(parser_->rl_.c_out, &rl_c_, output);
  rl_.Set(parser_->rl_.h_in, &rl_h_, input);
  rl_.Set(parser_->rl_.h_out, &rl_h_, output);
}

void ParserInstance::AttachFF(int output) {
  ff_.Set(parser_->ff_.lr_lstm, &lr_h_);
  ff_.Set(parser_->ff_.rl_lstm, &rl_h_);
  ff_.Set(parser_->ff_.steps, &ff_step_);
  ff_.Set(parser_->ff_.hidden, &ff_step_, output);
}

void ParserInstance::ExtractFeaturesLSTM(int token,
                                         const DocumentFeatures &features,
                                         const Parser::LSTM &lstm,
                                         myelin::Instance *data) {
<<<<<<< HEAD
  // Extact word feature.
  if (lstm.word_feature) {
    *data->Get<int>(lstm.word_feature) = features.word(token);
  }

  // Extact prefix feature.
  if (lstm.prefix_feature) {
    Affix *affix = features.prefix(token);
    int *a = data->Get<int>(lstm.prefix_feature);
    while (affix != nullptr) {
      *a++ = affix->id();
      affix = affix->shorter();
    }
  }

  // Extact suffix feature.
=======
  // Extract word feature.
  if (lstm.word_feature) {
    *data->Get<int>(lstm.word_feature) = features.word(token);
  }

  // Extract prefix feature.
  if (lstm.prefix_feature) {
    Affix *affix = features.prefix(token);
    int *a = data->Get<int>(lstm.prefix_feature);
    while (affix != nullptr) {
      *a++ = affix->id();
      affix = affix->shorter();
    }
  }

  // Extract suffix feature.
>>>>>>> 57f45a3d
  if (lstm.suffix_feature) {
    Affix *affix = features.suffix(token);
    int *a = data->Get<int>(lstm.suffix_feature);
    while (affix != nullptr) {
      *a++ = affix->id();
      affix = affix->shorter();
    }
  }

<<<<<<< HEAD
  // Extact hyphen feature.
=======
  // Extract hyphen feature.
>>>>>>> 57f45a3d
  if (lstm.hyphen_feature) {
    *data->Get<int>(lstm.hyphen_feature) = features.hyphen(token);
  }

<<<<<<< HEAD
  // Extact capitalization feature.
=======
  // Extract capitalization feature.
>>>>>>> 57f45a3d
  if (lstm.caps_feature) {
    *data->Get<int>(lstm.caps_feature) = features.capitalization(token);
  }

<<<<<<< HEAD
  // Extact punctuation feature.
=======
  // Extract punctuation feature.
>>>>>>> 57f45a3d
  if (lstm.punct_feature) {
    *data->Get<int>(lstm.punct_feature) = features.punctuation(token);
  }

<<<<<<< HEAD
  // Extact quote feature.
=======
  // Extract quote feature.
>>>>>>> 57f45a3d
  if (lstm.quote_feature) {
    *data->Get<int>(lstm.quote_feature) = features.quote(token);
  }

<<<<<<< HEAD
  // Extact digit feature.
=======
  // Extract digit feature.
>>>>>>> 57f45a3d
  if (lstm.digit_feature) {
    *data->Get<int>(lstm.digit_feature) = features.digit(token);
  }
}

void ParserInstance::ExtractFeaturesFF(int step) {
<<<<<<< HEAD
  // Extact LSTM focus features.
=======
  // Extract LSTM focus features.
>>>>>>> 57f45a3d
  const Parser::FF &ff = parser_->ff_;
  int current = state_.current() - state_.begin();
  if (current == state_.end()) current = -1;
  int *lr_focus = GetFF(ff.lr_focus_feature);
  int *rl_focus = GetFF(ff.lr_focus_feature);
  if (lr_focus != nullptr) *lr_focus = current;
  if (rl_focus != nullptr) *rl_focus = current;

<<<<<<< HEAD
  // Extact frame attention, create, and focus features.
=======
  // Extract frame attention, create, and focus features.
>>>>>>> 57f45a3d
  if (ff.attention_depth > 0) {
    int *lr = GetFF(ff.lr_attention_feature);
    int *rl = GetFF(ff.rl_attention_feature);
    int *create = GetFF(ff.frame_create_feature);
    int *focus = GetFF(ff.frame_focus_feature);
    for (int d = 0; d < ff.attention_depth; ++d) {
      int att = -2;
      int created = -2;
      int focused = -2;
      if (d < state_.AttentionSize()) {
        // Get frame from attention buffer.
        int frame = state_.Attention(d);

        // Get end token for phrase that evoked frame.
        att = state_.FrameEvokeEnd(frame);
        if (att != -1) att -= state_.begin() + 1;

        // Get the step numbers that created and focused the frame.
<<<<<<< HEAD
        if (frame < create_step_.size()) {
          created = create_step_[frame];
        }
        if (frame < focus_step_.size()) {
          focused = focus_step_[frame];
        }
=======
        created = create_step_[frame];
        focused = focus_step_[frame];
>>>>>>> 57f45a3d
      }
      if (lr != nullptr) lr[d] = att;
      if (rl != nullptr) rl[d] = att;
      if (create != nullptr) create[d] = created;
      if (focus != nullptr) focus[d] = focused;
    }
  }

<<<<<<< HEAD
  // Extact history feature.
=======
  // Extract history feature.
>>>>>>> 57f45a3d
  int *history = GetFF(ff.history_feature);
  if (history != nullptr) {
    int h = 0;
    int s = step - 1;
    while (h < ff.history_size && s >= 0) history[h++] = s--;
    while (h < ff.history_size) history[h++] = -2;
  }

<<<<<<< HEAD
  // Extact role features.
=======
  // Extract role features.
>>>>>>> 57f45a3d
  if (parser_->frame_limit_ > 0) {
    // Construct role graph for center of attention.
    RoleGraph graph(state_, parser_->frame_limit_, parser_->roles_);

<<<<<<< HEAD
    // Extact out roles.
=======
    // Extract out roles.
>>>>>>> 57f45a3d
    int *out = GetFF(ff.out_roles_feature);
    if (out != nullptr) {
      int *end = out + ff.out_roles_size;
      graph.out([&out, end](int f) {
        if (out < end) *out++ = f;
      });
      while (out < end) *out++ = -2;
    }

<<<<<<< HEAD
    // Extact in roles.
    int *in = GetFF(ff.in_roles_feature);
    if (in != nullptr) {
      int *end = in + ff.in_roles_size;
      graph.out([&out, end](int f) {
        if (out < end) *out++ = f;
      });
      while (in < end) *out++ = -2;
    }

    // Extact unlabeled roles.
    int *unlabeled = GetFF(ff.unlabeled_roles_feature);
    if (unlabeled != nullptr) {
      int *end = unlabeled + ff.unlabeled_roles_size;
      graph.out([&unlabeled, end](int f) {
=======
    // Extract in roles.
    int *in = GetFF(ff.in_roles_feature);
    if (in != nullptr) {
      int *end = in + ff.in_roles_size;
      graph.in([&in, end](int f) {
        if (in < end) *in++ = f;
      });
      while (in < end) *in++ = -2;
    }

    // Extract unlabeled roles.
    int *unlabeled = GetFF(ff.unlabeled_roles_feature);
    if (unlabeled != nullptr) {
      int *end = unlabeled + ff.unlabeled_roles_size;
      graph.unlabeled([&unlabeled, end](int f) {
>>>>>>> 57f45a3d
        if (unlabeled < end) *unlabeled++ = f;
      });
      while (unlabeled < end) *unlabeled++ = -2;
    }

<<<<<<< HEAD
    // Extact labeled roles.
    int *labeled = GetFF(ff.labeled_roles_feature);
    if (labeled != nullptr) {
      int *end = labeled + ff.labeled_roles_size;
      graph.out([&labeled, end](int f) {
=======
    // Extract labeled roles.
    int *labeled = GetFF(ff.labeled_roles_feature);
    if (labeled != nullptr) {
      int *end = labeled + ff.labeled_roles_size;
      graph.labeled([&labeled, end](int f) {
>>>>>>> 57f45a3d
        if (labeled < end) *labeled++ = f;
      });
      while (labeled < end) *labeled++ = -2;
    }
  }
}

}  // namespace nlp
}  // namespace sling
<|MERGE_RESOLUTION|>--- conflicted
+++ resolved
@@ -354,24 +354,6 @@
                                          const DocumentFeatures &features,
                                          const Parser::LSTM &lstm,
                                          myelin::Instance *data) {
-<<<<<<< HEAD
-  // Extact word feature.
-  if (lstm.word_feature) {
-    *data->Get<int>(lstm.word_feature) = features.word(token);
-  }
-
-  // Extact prefix feature.
-  if (lstm.prefix_feature) {
-    Affix *affix = features.prefix(token);
-    int *a = data->Get<int>(lstm.prefix_feature);
-    while (affix != nullptr) {
-      *a++ = affix->id();
-      affix = affix->shorter();
-    }
-  }
-
-  // Extact suffix feature.
-=======
   // Extract word feature.
   if (lstm.word_feature) {
     *data->Get<int>(lstm.word_feature) = features.word(token);
@@ -388,7 +370,6 @@
   }
 
   // Extract suffix feature.
->>>>>>> 57f45a3d
   if (lstm.suffix_feature) {
     Affix *affix = features.suffix(token);
     int *a = data->Get<int>(lstm.suffix_feature);
@@ -398,58 +379,34 @@
     }
   }
 
-<<<<<<< HEAD
-  // Extact hyphen feature.
-=======
   // Extract hyphen feature.
->>>>>>> 57f45a3d
   if (lstm.hyphen_feature) {
     *data->Get<int>(lstm.hyphen_feature) = features.hyphen(token);
   }
 
-<<<<<<< HEAD
-  // Extact capitalization feature.
-=======
   // Extract capitalization feature.
->>>>>>> 57f45a3d
   if (lstm.caps_feature) {
     *data->Get<int>(lstm.caps_feature) = features.capitalization(token);
   }
 
-<<<<<<< HEAD
-  // Extact punctuation feature.
-=======
   // Extract punctuation feature.
->>>>>>> 57f45a3d
   if (lstm.punct_feature) {
     *data->Get<int>(lstm.punct_feature) = features.punctuation(token);
   }
 
-<<<<<<< HEAD
-  // Extact quote feature.
-=======
   // Extract quote feature.
->>>>>>> 57f45a3d
   if (lstm.quote_feature) {
     *data->Get<int>(lstm.quote_feature) = features.quote(token);
   }
 
-<<<<<<< HEAD
-  // Extact digit feature.
-=======
   // Extract digit feature.
->>>>>>> 57f45a3d
   if (lstm.digit_feature) {
     *data->Get<int>(lstm.digit_feature) = features.digit(token);
   }
 }
 
 void ParserInstance::ExtractFeaturesFF(int step) {
-<<<<<<< HEAD
-  // Extact LSTM focus features.
-=======
   // Extract LSTM focus features.
->>>>>>> 57f45a3d
   const Parser::FF &ff = parser_->ff_;
   int current = state_.current() - state_.begin();
   if (current == state_.end()) current = -1;
@@ -458,11 +415,7 @@
   if (lr_focus != nullptr) *lr_focus = current;
   if (rl_focus != nullptr) *rl_focus = current;
 
-<<<<<<< HEAD
-  // Extact frame attention, create, and focus features.
-=======
   // Extract frame attention, create, and focus features.
->>>>>>> 57f45a3d
   if (ff.attention_depth > 0) {
     int *lr = GetFF(ff.lr_attention_feature);
     int *rl = GetFF(ff.rl_attention_feature);
@@ -481,17 +434,8 @@
         if (att != -1) att -= state_.begin() + 1;
 
         // Get the step numbers that created and focused the frame.
-<<<<<<< HEAD
-        if (frame < create_step_.size()) {
-          created = create_step_[frame];
-        }
-        if (frame < focus_step_.size()) {
-          focused = focus_step_[frame];
-        }
-=======
         created = create_step_[frame];
         focused = focus_step_[frame];
->>>>>>> 57f45a3d
       }
       if (lr != nullptr) lr[d] = att;
       if (rl != nullptr) rl[d] = att;
@@ -500,11 +444,7 @@
     }
   }
 
-<<<<<<< HEAD
-  // Extact history feature.
-=======
   // Extract history feature.
->>>>>>> 57f45a3d
   int *history = GetFF(ff.history_feature);
   if (history != nullptr) {
     int h = 0;
@@ -513,20 +453,12 @@
     while (h < ff.history_size) history[h++] = -2;
   }
 
-<<<<<<< HEAD
-  // Extact role features.
-=======
   // Extract role features.
->>>>>>> 57f45a3d
   if (parser_->frame_limit_ > 0) {
     // Construct role graph for center of attention.
     RoleGraph graph(state_, parser_->frame_limit_, parser_->roles_);
 
-<<<<<<< HEAD
-    // Extact out roles.
-=======
     // Extract out roles.
->>>>>>> 57f45a3d
     int *out = GetFF(ff.out_roles_feature);
     if (out != nullptr) {
       int *end = out + ff.out_roles_size;
@@ -536,23 +468,6 @@
       while (out < end) *out++ = -2;
     }
 
-<<<<<<< HEAD
-    // Extact in roles.
-    int *in = GetFF(ff.in_roles_feature);
-    if (in != nullptr) {
-      int *end = in + ff.in_roles_size;
-      graph.out([&out, end](int f) {
-        if (out < end) *out++ = f;
-      });
-      while (in < end) *out++ = -2;
-    }
-
-    // Extact unlabeled roles.
-    int *unlabeled = GetFF(ff.unlabeled_roles_feature);
-    if (unlabeled != nullptr) {
-      int *end = unlabeled + ff.unlabeled_roles_size;
-      graph.out([&unlabeled, end](int f) {
-=======
     // Extract in roles.
     int *in = GetFF(ff.in_roles_feature);
     if (in != nullptr) {
@@ -568,25 +483,16 @@
     if (unlabeled != nullptr) {
       int *end = unlabeled + ff.unlabeled_roles_size;
       graph.unlabeled([&unlabeled, end](int f) {
->>>>>>> 57f45a3d
         if (unlabeled < end) *unlabeled++ = f;
       });
       while (unlabeled < end) *unlabeled++ = -2;
     }
 
-<<<<<<< HEAD
-    // Extact labeled roles.
-    int *labeled = GetFF(ff.labeled_roles_feature);
-    if (labeled != nullptr) {
-      int *end = labeled + ff.labeled_roles_size;
-      graph.out([&labeled, end](int f) {
-=======
     // Extract labeled roles.
     int *labeled = GetFF(ff.labeled_roles_feature);
     if (labeled != nullptr) {
       int *end = labeled + ff.labeled_roles_size;
       graph.labeled([&labeled, end](int f) {
->>>>>>> 57f45a3d
         if (labeled < end) *labeled++ = f;
       });
       while (labeled < end) *labeled++ = -2;
