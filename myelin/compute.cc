--- conflicted
+++ resolved
@@ -126,11 +126,7 @@
 
   // Allocate space for variable in instance data block.
   void Allocate(Tensor *var) {
-<<<<<<< HEAD
-    // Shared variables share offsets.
-=======
     // Shared variables share offset.
->>>>>>> 5ff2ed3b
     if (var->shared_ != nullptr) {
       if (placement_ == HOST) {
         DCHECK(var->shared_->offset_ != -1) << var->name();
@@ -624,7 +620,6 @@
   }
   if (in->ref() != out->ref()) return false;
   if (out->shared()) return false;
-  if (out->out()) return false;
   out->set_shared(in);
   if (out->shape() == in->shape()) out->set_link(in);
   return true;
@@ -671,22 +666,6 @@
 Tensor *Network::GetParameter(const string &name) const {
   auto f = names_.find(name);
   return f == names_.end() ? nullptr : f->second;
-}
-
-static bool CompareUsage(const std::pair<int, Tensor *> &a,
-                         const std::pair<int, Tensor *> &b) {
-  if (a.first == b.first) {
-    // Inputs are sorted before outputs.
-    Tensor *va = a.second;
-    Tensor *vb = b.second;
-    for (auto *op : va->consumers()) {
-      if (op == vb->producer()) return true;
-    }
-    for (auto *op : vb->consumers()) {
-      if (op == va->producer()) return false;
-    }
-  }
-  return a.first < b.first;
 }
 
 bool Network::Compile(const Flow &flow, const Library &library) {
@@ -1115,8 +1094,8 @@
     if (var->first_ != -1) enter.emplace_back(var->first_, var);
     if (var->last_ != -1) leave.emplace_back(var->last_, var);
   }
-  std::sort(enter.begin(), enter.end(), CompareUsage);
-  std::sort(leave.begin(), leave.end(), CompareUsage);
+  std::sort(enter.begin(), enter.end());
+  std::sort(leave.begin(), leave.end());
 
   // Compute cell instance size and offset of each parameter.
   for (Cell *cell : cells_) {
@@ -1208,7 +1187,6 @@
 
     // Generate prolog for main cell computation.
     masm.Prolog();
-    runtime_->GenerateProlog(cell, &masm);
 
     // Increment the invocation counter.
     if (profiling_) {
@@ -1367,7 +1345,6 @@
     }
 
     // Generate epilog for main cell computation.
-    runtime_->GenerateEpilog(cell, &masm);
     masm.Epilog();
 
     // Generate code for parallel tasks.
